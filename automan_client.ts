import axios from 'axios';

import {
  CheckPositionPermitRequest,
  CheckUserLimitRequest,
  CreateTriggerRequest,
  DeleteTriggerRequest,
<<<<<<< HEAD
  GetStrategyDetailRequest,
  GetStrategyDetailResponse,
=======
  HasSignedPrivateBetaAgreementRequest,
  HasSignedPrivateBetaAgreementResponse,
>>>>>>> 015a9f00
  ListTriggerRequest,
  ListTriggerResponse,
  SignPrivateBetaAgreementRequest,
  UpdatePositionPermitRequest,
  UpdateTriggerRequest,
} from './interfaces';

async function buildAxiosGetRequest(
  url: URL,
  request: Readonly<
    | ListTriggerRequest
    | CheckPositionPermitRequest
    | CheckUserLimitRequest
<<<<<<< HEAD
    | GetStrategyDetailRequest
=======
    | HasSignedPrivateBetaAgreementRequest
>>>>>>> 015a9f00
  >,
) {
  return axios.get(url.toString(), {
    params: new URLSearchParams({
      request: JSON.stringify(request),
    }),
  });
}

async function buildAxiosPostRequest(
  url: URL,
  request: Readonly<
    | CreateTriggerRequest
    | UpdateTriggerRequest
    | DeleteTriggerRequest
    | UpdatePositionPermitRequest
    | SignPrivateBetaAgreementRequest
  >,
) {
  return axios.post(url.toString(), request);
}

export class AutomanClient {
  constructor(private readonly endpoint: string) {
    if (endpoint == null || endpoint == '') throw 'Invalid endpoint url';
  }

  async createTrigger(
    request: Readonly<CreateTriggerRequest>,
  ): Promise<string> {
    const url = new URL('/createTrigger', this.endpoint);
    return (await buildAxiosPostRequest(url, request)).data;
  }

  async listTrigger(
    request: Readonly<ListTriggerRequest>,
  ): Promise<ListTriggerResponse> {
    const url = new URL('/listTrigger', this.endpoint);
    return (await buildAxiosGetRequest(url, request)).data;
  }

  async updateTrigger(
    request: Readonly<UpdateTriggerRequest>,
  ): Promise<string> {
    const url = new URL('/updateTrigger', this.endpoint);
    return (await buildAxiosPostRequest(url, request)).data;
  }

  async deleteTrigger(
    request: Readonly<DeleteTriggerRequest>,
  ): Promise<string> {
    const url = new URL('/deleteTrigger', this.endpoint);
    return (await buildAxiosPostRequest(url, request)).data;
  }

  async checkPositionApproval(
    request: Readonly<CheckPositionPermitRequest>,
  ): Promise<string> {
    const url = new URL('/checkPositionApproval', this.endpoint);
    return (await buildAxiosGetRequest(url, request)).data;
  }

  async updatePositionPermit(
    request: Readonly<UpdatePositionPermitRequest>,
  ): Promise<string> {
    const url = new URL('/updatePositionPermit', this.endpoint);
    return (await buildAxiosPostRequest(url, request)).data;
  }

  async checkUserLimit(
    request: Readonly<CheckUserLimitRequest>,
  ): Promise<string> {
    const url = new URL('/checkUserLimit', this.endpoint);
    return (await buildAxiosGetRequest(url, request)).data;
  }

<<<<<<< HEAD
  async getStrategyDetail(
    request: Readonly<GetStrategyDetailRequest>,
  ): Promise<GetStrategyDetailResponse> {
    const url = new URL('/getStrategyDetail', this.endpoint);
=======
  async signPrivateBetaAgreement(
    request: Readonly<SignPrivateBetaAgreementRequest>,
  ): Promise<string> {
    const url = new URL('/signPrivateBetaAgreement', this.endpoint);
    return (await buildAxiosPostRequest(url, request)).data;
  }

  async hasSignedPrivateBetaAgreement(
    request: Readonly<HasSignedPrivateBetaAgreementRequest>,
  ): Promise<HasSignedPrivateBetaAgreementResponse> {
    const url = new URL('/hasSignedPrivateBetaAgreement', this.endpoint);
>>>>>>> 015a9f00
    return (await buildAxiosGetRequest(url, request)).data;
  }
}<|MERGE_RESOLUTION|>--- conflicted
+++ resolved
@@ -5,13 +5,10 @@
   CheckUserLimitRequest,
   CreateTriggerRequest,
   DeleteTriggerRequest,
-<<<<<<< HEAD
   GetStrategyDetailRequest,
   GetStrategyDetailResponse,
-=======
   HasSignedPrivateBetaAgreementRequest,
   HasSignedPrivateBetaAgreementResponse,
->>>>>>> 015a9f00
   ListTriggerRequest,
   ListTriggerResponse,
   SignPrivateBetaAgreementRequest,
@@ -25,11 +22,8 @@
     | ListTriggerRequest
     | CheckPositionPermitRequest
     | CheckUserLimitRequest
-<<<<<<< HEAD
     | GetStrategyDetailRequest
-=======
     | HasSignedPrivateBetaAgreementRequest
->>>>>>> 015a9f00
   >,
 ) {
   return axios.get(url.toString(), {
@@ -106,12 +100,6 @@
     return (await buildAxiosGetRequest(url, request)).data;
   }
 
-<<<<<<< HEAD
-  async getStrategyDetail(
-    request: Readonly<GetStrategyDetailRequest>,
-  ): Promise<GetStrategyDetailResponse> {
-    const url = new URL('/getStrategyDetail', this.endpoint);
-=======
   async signPrivateBetaAgreement(
     request: Readonly<SignPrivateBetaAgreementRequest>,
   ): Promise<string> {
@@ -123,7 +111,13 @@
     request: Readonly<HasSignedPrivateBetaAgreementRequest>,
   ): Promise<HasSignedPrivateBetaAgreementResponse> {
     const url = new URL('/hasSignedPrivateBetaAgreement', this.endpoint);
->>>>>>> 015a9f00
+    return (await buildAxiosGetRequest(url, request)).data;
+  }
+
+  async getStrategyDetail(
+    request: Readonly<GetStrategyDetailRequest>,
+  ): Promise<GetStrategyDetailResponse> {
+    const url = new URL('/getStrategyDetail', this.endpoint);
     return (await buildAxiosGetRequest(url, request)).data;
   }
 }