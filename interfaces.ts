--- conflicted
+++ resolved
@@ -687,7 +687,39 @@
 });
 export type CheckUserLimitRequest = z.infer<typeof CheckUserLimitRequestSchema>;
 
-<<<<<<< HEAD
+export const SignPrivateBetaAgreementRequestSchema = ClientTypeSchema.extend({
+  ownerAddr: z
+    .string()
+    .startsWith('0x')
+    .describe('The user wallet address; must be a checksum address.'),
+  signature: z.string().startsWith('0x').describe('User signature.'),
+});
+export type SignPrivateBetaAgreementRequest = z.infer<
+  typeof SignPrivateBetaAgreementRequestSchema
+>;
+
+export const HasSignedPrivateBetaAgreementRequestSchema =
+  ClientTypeSchema.extend({
+    ownerAddr: z
+      .string()
+      .startsWith('0x')
+      .describe('The user wallet address; must be a checksum address.'),
+  });
+export type HasSignedPrivateBetaAgreementRequest = z.infer<
+  typeof HasSignedPrivateBetaAgreementRequestSchema
+>;
+
+export const HasSignedPrivateBetaAgreementResponseSchema = z.object({
+  hasSigned: z
+    .boolean()
+    .describe(
+      'True if the user has signed the private beta agreement; false otherwise.',
+    ),
+});
+export type HasSignedPrivateBetaAgreementResponse = z.infer<
+  typeof HasSignedPrivateBetaAgreementResponseSchema
+>;
+
 export const GetStrategyDetailRequestSchema = ClientTypeSchema.extend({
   ownerAddr: z
     .string()
@@ -781,37 +813,4 @@
 });
 export type GetStrategyDetailResponse = z.infer<
   typeof GetStrategyDetailResponseSchema
-=======
-export const SignPrivateBetaAgreementRequestSchema = ClientTypeSchema.extend({
-  ownerAddr: z
-    .string()
-    .startsWith('0x')
-    .describe('The user wallet address; must be a checksum address.'),
-  signature: z.string().startsWith('0x').describe('User signature.'),
-});
-export type SignPrivateBetaAgreementRequest = z.infer<
-  typeof SignPrivateBetaAgreementRequestSchema
->;
-
-export const HasSignedPrivateBetaAgreementRequestSchema =
-  ClientTypeSchema.extend({
-    ownerAddr: z
-      .string()
-      .startsWith('0x')
-      .describe('The user wallet address; must be a checksum address.'),
-  });
-export type HasSignedPrivateBetaAgreementRequest = z.infer<
-  typeof HasSignedPrivateBetaAgreementRequestSchema
->;
-
-export const HasSignedPrivateBetaAgreementResponseSchema = z.object({
-  hasSigned: z
-    .boolean()
-    .describe(
-      'True if the user has signed the private beta agreement; false otherwise.',
-    ),
-});
-export type HasSignedPrivateBetaAgreementResponse = z.infer<
-  typeof HasSignedPrivateBetaAgreementResponseSchema
->>>>>>> 015a9f00
 >;