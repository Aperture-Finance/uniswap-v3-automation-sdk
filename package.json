{
  "name": "@aperture_finance/uniswap-v3-automation-sdk",
<<<<<<< HEAD
  "version": "3.13.0-iceberg2",
=======
  "version": "3.13.2",
>>>>>>> ce6a0ba8
  "description": "SDK for Aperture's CLMM automation platform",
  "author": "Aperture Finance <engineering@aperture.finance>",
  "license": "MIT",
  "bugs": {
    "url": "https://github.com/Aperture-Finance/uniswap-v3-automation-sdk/issues"
  },
  "homepage": "https://aperture.finance/",
  "scripts": {
    "build": "tsc --build && tsc-alias",
    "clean": "tsc --build --clean",
    "test": "yarn test:jest && yarn test:hardhat",
    "test:jest": "jest",
    "test:hardhat": "npx hardhat test",
    "lint": "eslint ./ --quiet",
    "lint:fix": "eslint ./ --quiet --fix && prettier -w ./",
    "prettier": "prettier -c ./",
    "graphql:generate:data": "graphql-codegen --config src/graphql.data.codegen.config.ts",
    "graphql:generate:thegraph": "graphql-codegen --config src/graphql.thegraph.codegen.config.ts"
  },
  "repository": {
    "type": "git",
    "url": "https://github.com/Aperture-Finance/uniswap-v3-automation-sdk.git"
  },
  "keywords": [
    "ethereum",
    "uniswap",
    "aperture"
  ],
  "main": "dist/index.js",
  "types": "dist/index.d.ts",
  "files": [
    "dist",
    "LICENSE",
    "README.md"
  ],
  "engines": {
    "node": ">=18"
  },
  "dependencies": {
    "@0xsequence/multicall": "^1.10.9",
    "@aperture_finance/uniswap-v3-sdk": "3.11.0-APTR.2",
    "aperture-lens": "^2.0.2",
    "axios": "^1.7.3",
    "big.js": "^6.2.1",
    "bottleneck": "^2.19.5",
    "eip1167": "^0.1.1",
    "ethers": "5.7.2",
    "jsbi": "^3.2.0",
    "json-stable-stringify": "^1.1.1",
    "lodash": "^4.17.21",
    "viem": "^2.8.4",
    "zod": "^3.23.8"
  },
  "devDependencies": {
    "@babel/core": "^7.24.3",
    "@babel/preset-env": "^7.24.3",
    "@babel/preset-typescript": "^7.24.1",
    "@graphql-codegen/cli": "^3.3.1",
    "@graphql-codegen/typescript": "^3.0.4",
    "@graphql-codegen/typescript-operations": "^3.0.4",
    "@nomicfoundation/hardhat-network-helpers": "^1.0.11",
    "@nomicfoundation/hardhat-viem": "^2.0.3",
    "@nomiclabs/hardhat-ethers": "^2.2.3",
    "@trivago/prettier-plugin-sort-imports": "^4.3.0",
    "@types/big.js": "^6.2.2",
    "@types/chai": "^4.3.14",
    "@types/chai-as-promised": "^7.1.8",
    "@types/jest": "^29.5.12",
    "@types/json-stable-stringify": "^1.0.36",
    "@types/lodash": "^4.17.0",
    "@types/mocha": "^10.0.6",
    "@types/node": "^20.12.2",
    "@typescript-eslint/eslint-plugin": "^7.4.0",
    "@typescript-eslint/parser": "^7.4.0",
    "@uniswap/permit2-sdk": "^1.2.0",
    "@uniswap/smart-order-router": "^3.26.1",
    "axios-mock-adapter": "^1.22.0",
    "chai": "^4.4.1",
    "chai-as-promised": "^7.1.1",
    "eslint": "^8.57.0",
    "eslint-config-prettier": "^9.1.0",
    "eslint-plugin-prettier": "^5.2.1",
    "hardhat": "^2.22.7",
    "jest": "^29.7.0",
    "prettier": "^3.3.3",
    "ts-node": "10.9.2",
    "tsc-alias": "^1.8.10",
    "tsconfig-paths": "^4.2.0",
    "typescript": "5.4.5"
  }
}<|MERGE_RESOLUTION|>--- conflicted
+++ resolved
@@ -1,10 +1,6 @@
 {
   "name": "@aperture_finance/uniswap-v3-automation-sdk",
-<<<<<<< HEAD
-  "version": "3.13.0-iceberg2",
-=======
-  "version": "3.13.2",
->>>>>>> ce6a0ba8
+  "version": "3.13.2-iceberg2",
   "description": "SDK for Aperture's CLMM automation platform",
   "author": "Aperture Finance <engineering@aperture.finance>",
   "license": "MIT",
