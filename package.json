{
  "name": "@aperture_finance/uniswap-v3-automation-sdk",
<<<<<<< HEAD
  "version": "1.7.6",
=======
  "version": "1.7.5",
>>>>>>> a200098b
  "description": "SDK for Aperture's Uniswap V3 automation platform",
  "author": "Aperture Finance <engineering@aperture.finance>",
  "license": "MIT",
  "bugs": {
    "url": "https://github.com/Aperture-Finance/uniswap-v3-automation-sdk/issues"
  },
  "homepage": "https://aperture.finance/",
  "scripts": {
    "build": "tsc --build",
    "clean": "tsc --build --clean",
    "test": "jest",
    "test:hardhat": "npx hardhat test",
    "lint": "eslint ./ --quiet",
    "lint:fix": "eslint ./ --quiet --fix && prettier -w ./",
    "prettier": "prettier -c ./"
  },
  "repository": {
    "type": "git",
    "url": "https://github.com/Aperture-Finance/uniswap-v3-automation-sdk.git"
  },
  "keywords": [
    "ethereum",
    "uniswap",
    "aperture"
  ],
  "main": "dist/index.js",
  "types": "dist/index.d.ts",
  "files": [
    "dist"
  ],
  "engines": {
    "node": ">=18"
  },
  "dependencies": {
    "@uniswap/v3-sdk": "^3.10.0",
    "axios": "^1.6.1",
    "big.js": "^6.2.1",
    "ethers": "5.7.2",
    "json-stable-stringify": "^1.1.0",
    "viem": "^1.19.1",
    "zod": "^3.22.4"
  },
  "devDependencies": {
    "@babel/core": "^7.23.3",
    "@babel/preset-env": "^7.23.3",
    "@babel/preset-typescript": "^7.23.3",
    "@nomicfoundation/hardhat-network-helpers": "^1.0.9",
    "@nomicfoundation/hardhat-viem": "^1.0.0",
    "@trivago/prettier-plugin-sort-imports": "^4.3.0",
    "@types/big.js": "^6.2.2",
    "@types/chai": "^4.3.10",
    "@types/chai-as-promised": "^7.1.8",
    "@types/jest": "^29.5.8",
    "@types/json-stable-stringify": "^1.0.36",
    "@types/mocha": "^10.0.4",
    "@types/node": "^20.9.0",
    "@typescript-eslint/eslint-plugin": "^6.11.0",
    "@typescript-eslint/parser": "^6.11.0",
    "axios-mock-adapter": "^1.22.0",
    "chai": "^4.3.10",
    "chai-as-promised": "^7.1.1",
    "eslint": "^8.53.0",
    "eslint-config-prettier": "^9.0.0",
    "eslint-plugin-prettier": "^5.0.1",
    "hardhat": "^2.19.0",
    "jest": "^29.7.0",
    "prettier": "^3.1.0",
    "ts-node": "^10.9.1",
    "typescript": "^5.2.2"
  }
}<|MERGE_RESOLUTION|>--- conflicted
+++ resolved
@@ -1,10 +1,6 @@
 {
   "name": "@aperture_finance/uniswap-v3-automation-sdk",
-<<<<<<< HEAD
   "version": "1.7.6",
-=======
-  "version": "1.7.5",
->>>>>>> a200098b
   "description": "SDK for Aperture's Uniswap V3 automation platform",
   "author": "Aperture Finance <engineering@aperture.finance>",
   "license": "MIT",
