--- conflicted
+++ resolved
@@ -1,10 +1,6 @@
 {
   "name": "@aperture_finance/uniswap-v3-automation-sdk",
-<<<<<<< HEAD
-  "version": "2.3.4-beta.2",
-=======
-  "version": "2.3.4",
->>>>>>> 2ce59dfc
+  "version": "2.3.5-beta.1",
   "description": "SDK for Aperture's Uniswap V3 automation platform",
   "author": "Aperture Finance <engineering@aperture.finance>",
   "license": "MIT",
