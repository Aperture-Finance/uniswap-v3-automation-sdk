{
  "name": "@aperture_finance/uniswap-v3-automation-sdk",
<<<<<<< HEAD
  "version": "2.4.29",
=======
  "version": "2.4.32",
>>>>>>> d907a22d
  "description": "SDK for Aperture's Uniswap V3 automation platform",
  "author": "Aperture Finance <engineering@aperture.finance>",
  "license": "MIT",
  "bugs": {
    "url": "https://github.com/Aperture-Finance/uniswap-v3-automation-sdk/issues"
  },
  "homepage": "https://aperture.finance/",
  "scripts": {
    "build": "tsc --build && tsc-alias",
    "clean": "tsc --build --clean",
    "test": "yarn test:jest && yarn test:hardhat",
    "test:jest": "jest",
    "test:hardhat": "npx hardhat test",
    "lint": "eslint ./ --quiet",
    "lint:fix": "eslint ./ --quiet --fix && prettier -w ./",
    "prettier": "prettier -c ./",
    "graphql:generate:data": "graphql-codegen --config src/graphql.data.codegen.config.ts",
    "graphql:generate:thegraph": "graphql-codegen --config src/graphql.thegraph.codegen.config.ts"
  },
  "repository": {
    "type": "git",
    "url": "https://github.com/Aperture-Finance/uniswap-v3-automation-sdk.git"
  },
  "keywords": [
    "ethereum",
    "uniswap",
    "aperture"
  ],
  "main": "dist/index.js",
  "types": "dist/index.d.ts",
  "files": [
    "dist",
    "LICENSE",
    "README.md"
  ],
  "engines": {
    "node": ">=18"
  },
  "dependencies": {
    "@0xsequence/multicall": "^1.8.6",
    "@uniswap/permit2-sdk": "^1.2.0",
    "@uniswap/smart-order-router": "^3.22.0",
    "@uniswap/v3-sdk": "^3.10.0",
    "aperture-lens": "^0.6.0",
    "axios": "^1.6.5",
    "big.js": "^6.2.1",
    "bottleneck": "^2.19.5",
    "ethers": "5.7.2",
    "jsbi": "^3.2.0",
    "json-stable-stringify": "^1.1.1",
    "lodash": "^4.17.21",
    "viem": "^2.7.9",
    "zod": "^3.22.4"
  },
  "devDependencies": {
    "@babel/core": "^7.23.7",
    "@babel/preset-env": "^7.23.8",
    "@babel/preset-typescript": "^7.23.3",
    "@graphql-codegen/cli": "^3.3.1",
    "@graphql-codegen/typescript": "^3.0.4",
    "@graphql-codegen/typescript-operations": "^3.0.4",
    "@nomicfoundation/hardhat-network-helpers": "^1.0.10",
    "@nomicfoundation/hardhat-viem": "^1.0.4",
    "@nomiclabs/hardhat-ethers": "^2.2.3",
    "@trivago/prettier-plugin-sort-imports": "^4.3.0",
    "@types/big.js": "^6.2.2",
    "@types/chai": "^4.3.11",
    "@types/chai-as-promised": "^7.1.8",
    "@types/jest": "^29.5.12",
    "@types/json-stable-stringify": "^1.0.36",
    "@types/lodash": "^4.14.202",
    "@types/mocha": "^10.0.6",
    "@types/node": "^20.11.17",
    "@typescript-eslint/eslint-plugin": "^6.21.0",
    "@typescript-eslint/parser": "^6.21.0",
    "axios-mock-adapter": "^1.22.0",
    "chai": "^4.3.10",
    "chai-as-promised": "^7.1.1",
    "eslint": "^8.56.0",
    "eslint-config-prettier": "^9.1.0",
    "eslint-plugin-prettier": "^5.1.3",
    "hardhat": "2.20.1",
    "hardhat-tracer": "^2.8.0",
    "jest": "^29.7.0",
    "prettier": "^3.2.5",
    "ts-node": "10.9.2",
    "tsc-alias": "^1.8.8",
    "tsconfig-paths": "^4.2.0",
    "typescript": "^5.3.3"
  }
}<|MERGE_RESOLUTION|>--- conflicted
+++ resolved
@@ -1,10 +1,6 @@
 {
   "name": "@aperture_finance/uniswap-v3-automation-sdk",
-<<<<<<< HEAD
-  "version": "2.4.29",
-=======
-  "version": "2.4.32",
->>>>>>> d907a22d
+  "version": "2.4.33",
   "description": "SDK for Aperture's Uniswap V3 automation platform",
   "author": "Aperture Finance <engineering@aperture.finance>",
   "license": "MIT",
