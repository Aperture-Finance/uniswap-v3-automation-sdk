--- conflicted
+++ resolved
@@ -1,10 +1,6 @@
 {
   "name": "@aperture_finance/uniswap-v3-automation-sdk",
-<<<<<<< HEAD
-  "version": "3.10.8-zapInFees2",
-=======
-  "version": "3.10.9",
->>>>>>> a4321d6b
+  "version": "3.10.9-zapInFees0",
   "description": "SDK for Aperture's CLMM automation platform",
   "author": "Aperture Finance <engineering@aperture.finance>",
   "license": "MIT",
