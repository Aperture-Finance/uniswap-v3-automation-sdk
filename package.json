--- conflicted
+++ resolved
@@ -1,10 +1,6 @@
 {
   "name": "@aperture_finance/uniswap-v3-automation-sdk",
-<<<<<<< HEAD
-  "version": "3.2.18-beta.2",
-=======
   "version": "3.2.19",
->>>>>>> aa518da3
   "description": "SDK for Aperture's Uniswap V3 automation platform",
   "author": "Aperture Finance <engineering@aperture.finance>",
   "license": "MIT",
