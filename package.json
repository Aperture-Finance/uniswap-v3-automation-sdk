{
  "name": "@aperture_finance/uniswap-v3-automation-sdk",
<<<<<<< HEAD
  "version": "3.6.0-tommy0",
  "description": "SDK for Aperture's Uniswap V3 automation platform",
=======
  "version": "3.7.0",
  "description": "SDK for Aperture's CLMM automation platform",
>>>>>>> a5bf511e
  "author": "Aperture Finance <engineering@aperture.finance>",
  "license": "MIT",
  "bugs": {
    "url": "https://github.com/Aperture-Finance/uniswap-v3-automation-sdk/issues"
  },
  "homepage": "https://aperture.finance/",
  "scripts": {
    "build": "tsc --build && tsc-alias",
    "clean": "tsc --build --clean",
    "test": "yarn test:jest && yarn test:hardhat",
    "test:jest": "jest",
    "test:hardhat": "npx hardhat test",
    "lint": "eslint ./ --quiet",
    "lint:fix": "eslint ./ --quiet --fix && prettier -w ./",
    "prettier": "prettier -c ./",
    "graphql:generate:data": "graphql-codegen --config src/graphql.data.codegen.config.ts",
    "graphql:generate:thegraph": "graphql-codegen --config src/graphql.thegraph.codegen.config.ts"
  },
  "repository": {
    "type": "git",
    "url": "https://github.com/Aperture-Finance/uniswap-v3-automation-sdk.git"
  },
  "keywords": [
    "ethereum",
    "uniswap",
    "aperture"
  ],
  "main": "dist/index.js",
  "types": "dist/index.d.ts",
  "files": [
    "dist",
    "LICENSE",
    "README.md"
  ],
  "engines": {
    "node": ">=18"
  },
  "dependencies": {
    "@0xsequence/multicall": "^1.10.9",
    "@aperture_finance/uniswap-v3-sdk": "3.11.0-APTR.2",
    "aperture-lens": "^2.0.1",
    "axios": "^1.7.3",
    "big.js": "^6.2.1",
    "bottleneck": "^2.19.5",
    "eip1167": "^0.1.1",
    "ethers": "5.7.2",
    "jsbi": "^3.2.0",
    "json-stable-stringify": "^1.1.1",
    "lodash": "^4.17.21",
    "viem": "^2.8.4",
    "zod": "^3.23.8"
  },
  "devDependencies": {
    "@babel/core": "^7.24.3",
    "@babel/preset-env": "^7.24.3",
    "@babel/preset-typescript": "^7.24.1",
    "@graphql-codegen/cli": "^3.3.1",
    "@graphql-codegen/typescript": "^3.0.4",
    "@graphql-codegen/typescript-operations": "^3.0.4",
    "@nomicfoundation/hardhat-network-helpers": "^1.0.11",
    "@nomicfoundation/hardhat-viem": "^2.0.3",
    "@nomiclabs/hardhat-ethers": "^2.2.3",
    "@trivago/prettier-plugin-sort-imports": "^4.3.0",
    "@types/big.js": "^6.2.2",
    "@types/chai": "^4.3.14",
    "@types/chai-as-promised": "^7.1.8",
    "@types/jest": "^29.5.12",
    "@types/json-stable-stringify": "^1.0.36",
    "@types/lodash": "^4.17.0",
    "@types/mocha": "^10.0.6",
    "@types/node": "^20.12.2",
    "@typescript-eslint/eslint-plugin": "^7.4.0",
    "@typescript-eslint/parser": "^7.4.0",
    "@uniswap/permit2-sdk": "^1.2.0",
    "@uniswap/smart-order-router": "^3.26.1",
    "axios-mock-adapter": "^1.22.0",
    "chai": "^4.4.1",
    "chai-as-promised": "^7.1.1",
    "eslint": "^8.57.0",
    "eslint-config-prettier": "^9.1.0",
    "eslint-plugin-prettier": "^5.2.1",
    "hardhat": "^2.22.7",
    "jest": "^29.7.0",
    "prettier": "^3.3.3",
    "ts-node": "10.9.2",
    "tsc-alias": "^1.8.10",
    "tsconfig-paths": "^4.2.0",
    "typescript": "5.4.5"
  }
}<|MERGE_RESOLUTION|>--- conflicted
+++ resolved
@@ -1,12 +1,7 @@
 {
   "name": "@aperture_finance/uniswap-v3-automation-sdk",
-<<<<<<< HEAD
-  "version": "3.6.0-tommy0",
-  "description": "SDK for Aperture's Uniswap V3 automation platform",
-=======
-  "version": "3.7.0",
+  "version": "3.7.0-tommyfees0",
   "description": "SDK for Aperture's CLMM automation platform",
->>>>>>> a5bf511e
   "author": "Aperture Finance <engineering@aperture.finance>",
   "license": "MIT",
   "bugs": {
