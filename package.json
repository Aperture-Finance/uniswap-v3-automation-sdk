--- conflicted
+++ resolved
@@ -1,10 +1,6 @@
 {
   "name": "@aperture_finance/uniswap-v3-automation-sdk",
-<<<<<<< HEAD
-  "version": "3.12.1-Analytics.6",
-=======
-  "version": "3.12.0",
->>>>>>> d13738ce
+  "version": "3.12.1-Analytics.7",
   "description": "SDK for Aperture's CLMM automation platform",
   "author": "Aperture Finance <engineering@aperture.finance>",
   "license": "MIT",
