{
  "name": "@aperture_finance/uniswap-v3-automation-sdk",
<<<<<<< HEAD
  "version": "3.2.19-omega",
=======
  "version": "3.2.19",
>>>>>>> a65645a5
  "description": "SDK for Aperture's Uniswap V3 automation platform",
  "author": "Aperture Finance <engineering@aperture.finance>",
  "license": "MIT",
  "bugs": {
    "url": "https://github.com/Aperture-Finance/uniswap-v3-automation-sdk/issues"
  },
  "homepage": "https://aperture.finance/",
  "scripts": {
    "build": "tsc --build && tsc-alias",
    "clean": "tsc --build --clean",
    "test": "yarn test:jest && yarn test:hardhat",
    "test:jest": "jest",
    "test:hardhat": "npx hardhat test",
    "lint": "eslint ./ --quiet",
    "lint:fix": "eslint ./ --quiet --fix && prettier -w ./",
    "prettier": "prettier -c ./",
    "graphql:generate:data": "graphql-codegen --config src/graphql.data.codegen.config.ts",
    "graphql:generate:thegraph": "graphql-codegen --config src/graphql.thegraph.codegen.config.ts"
  },
  "repository": {
    "type": "git",
    "url": "https://github.com/Aperture-Finance/uniswap-v3-automation-sdk.git"
  },
  "keywords": [
    "ethereum",
    "uniswap",
    "aperture"
  ],
  "main": "dist/index.js",
  "types": "dist/index.d.ts",
  "files": [
    "dist",
    "LICENSE",
    "README.md"
  ],
  "engines": {
    "node": ">=18"
  },
  "dependencies": {
    "@0xsequence/multicall": "^1.9.14",
    "@aperture_finance/uniswap-v3-sdk": "3.11.0-PCS",
    "aperture-lens": "^1.0.1",
    "axios": "^1.6.8",
    "big.js": "^6.2.1",
    "bottleneck": "^2.19.5",
    "ethers": "5.7.2",
    "jsbi": "^3.2.0",
    "json-stable-stringify": "^1.1.1",
    "lodash": "^4.17.21",
    "viem": "^2.8.4",
    "zod": "^3.22.4"
  },
  "devDependencies": {
    "@babel/core": "^7.24.3",
    "@babel/preset-env": "^7.24.3",
    "@babel/preset-typescript": "^7.24.1",
    "@graphql-codegen/cli": "^3.3.1",
    "@graphql-codegen/typescript": "^3.0.4",
    "@graphql-codegen/typescript-operations": "^3.0.4",
    "@nomicfoundation/hardhat-network-helpers": "^1.0.10",
    "@nomicfoundation/hardhat-viem": "^2.0.0",
    "@nomiclabs/hardhat-ethers": "^2.2.3",
    "@trivago/prettier-plugin-sort-imports": "^4.3.0",
    "@types/big.js": "^6.2.2",
    "@types/chai": "^4.3.14",
    "@types/chai-as-promised": "^7.1.8",
    "@types/jest": "^29.5.12",
    "@types/json-stable-stringify": "^1.0.36",
    "@types/lodash": "^4.17.0",
    "@types/mocha": "^10.0.6",
    "@types/node": "^20.12.2",
    "@typescript-eslint/eslint-plugin": "^7.4.0",
    "@typescript-eslint/parser": "^7.4.0",
    "@uniswap/permit2-sdk": "^1.2.0",
    "@uniswap/smart-order-router": "^3.26.1",
    "axios-mock-adapter": "^1.22.0",
    "chai": "^4.4.1",
    "chai-as-promised": "^7.1.1",
    "eslint": "^8.57.0",
    "eslint-config-prettier": "^9.1.0",
    "eslint-plugin-prettier": "^5.1.3",
    "hardhat": "2.22.2",
    "jest": "^29.7.0",
    "prettier": "^3.2.5",
    "ts-node": "10.9.2",
    "tsc-alias": "^1.8.8",
    "tsconfig-paths": "^4.2.0",
    "typescript": "^5.4.3"
  }
}<|MERGE_RESOLUTION|>--- conflicted
+++ resolved
@@ -1,10 +1,6 @@
 {
   "name": "@aperture_finance/uniswap-v3-automation-sdk",
-<<<<<<< HEAD
-  "version": "3.2.19-omega",
-=======
-  "version": "3.2.19",
->>>>>>> a65645a5
+  "version": "3.2.20",
   "description": "SDK for Aperture's Uniswap V3 automation platform",
   "author": "Aperture Finance <engineering@aperture.finance>",
   "license": "MIT",
