--- conflicted
+++ resolved
@@ -1,10 +1,6 @@
 {
   "name": "@aperture_finance/uniswap-v3-automation-sdk",
-<<<<<<< HEAD
-  "version": "3.0.1-beta",
-=======
-  "version": "3.0.2-alpha",
->>>>>>> 38fa36bd
+  "version": "3.0.3-alpha",
   "description": "SDK for Aperture's Uniswap V3 automation platform",
   "author": "Aperture Finance <engineering@aperture.finance>",
   "license": "MIT",
@@ -45,13 +41,7 @@
   },
   "dependencies": {
     "@0xsequence/multicall": "^1.9.13",
-<<<<<<< HEAD
-    "@aperture_finance/uniswap-v3-sdk": "^3.11.0-PCS",
-    "@uniswap/permit2-sdk": "^1.2.0",
-    "@uniswap/smart-order-router": "^3.26.1",
-=======
     "@aperture_finance/uniswap-v3-sdk": "3.11.0-PCS",
->>>>>>> 38fa36bd
     "aperture-lens": "^1.0.0",
     "axios": "^1.6.8",
     "big.js": "^6.2.1",
