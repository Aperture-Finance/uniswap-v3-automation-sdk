{
  "name": "@aperture_finance/uniswap-v3-automation-sdk",
<<<<<<< HEAD
  "version": "3.14.11automanV4d5",
=======
  "version": "3.14.12",
>>>>>>> 98bbd89a
  "description": "SDK for Aperture's CLMM automation platform",
  "author": "Aperture Finance <engineering@aperture.finance>",
  "license": "MIT",
  "bugs": {
    "url": "https://github.com/Aperture-Finance/uniswap-v3-automation-sdk/issues"
  },
  "homepage": "https://aperture.finance/",
  "scripts": {
    "build": "tsc --build && tsc-alias",
    "clean": "tsc --build --clean",
    "compile": "tsc --build && tsc-alias",
    "test": "yarn test:jest && yarn test:hardhat",
    "test:jest": "jest",
    "test:hardhat": "npx hardhat test",
    "lint": "eslint ./ --quiet",
    "lint:fix": "eslint ./ --quiet --fix && prettier -w ./",
    "prettier": "prettier -c ./",
    "graphql:generate:data": "graphql-codegen --config src/graphql.data.codegen.config.ts",
    "graphql:generate:thegraph": "graphql-codegen --config src/graphql.thegraph.codegen.config.ts"
  },
  "repository": {
    "type": "git",
    "url": "https://github.com/Aperture-Finance/uniswap-v3-automation-sdk.git"
  },
  "keywords": [
    "ethereum",
    "uniswap",
    "aperture"
  ],
  "main": "dist/index.js",
  "types": "dist/index.d.ts",
  "files": [
    "dist",
    "LICENSE",
    "README.md"
  ],
  "engines": {
    "node": ">=18"
  },
  "dependencies": {
    "@0xsequence/multicall": "^1.10.15",
    "@aperture_finance/uniswap-v3-sdk": "3.11.0-APTR.2",
    "aperture-lens": "^2.0.2",
    "axios": "^1.7.9",
    "big.js": "^6.2.1",
    "bottleneck": "^2.19.5",
    "eip1167": "^0.1.1",
    "ethers": "5.7.2",
    "jsbi": "^3.2.0",
    "json-stable-stringify": "^1.1.1",
    "lodash": "^4.17.21",
    "viem": "^2.8.4",
    "zod": "^3.23.8"
  },
  "devDependencies": {
    "@babel/core": "^7.24.3",
    "@babel/preset-env": "^7.24.3",
    "@babel/preset-typescript": "^7.24.1",
    "@graphql-codegen/cli": "^3.3.1",
    "@graphql-codegen/typescript": "^3.0.4",
    "@graphql-codegen/typescript-operations": "^3.0.4",
    "@nomicfoundation/hardhat-network-helpers": "^1.0.11",
    "@nomicfoundation/hardhat-viem": "^2.0.3",
    "@nomiclabs/hardhat-ethers": "^2.2.3",
    "@trivago/prettier-plugin-sort-imports": "^4.3.0",
    "@types/big.js": "^6.2.2",
    "@types/chai": "^4.3.14",
    "@types/chai-as-promised": "^7.1.8",
    "@types/jest": "^29.5.12",
    "@types/json-stable-stringify": "^1.0.36",
    "@types/lodash": "^4.17.0",
    "@types/mocha": "^10.0.6",
    "@types/node": "^20.12.2",
    "@typescript-eslint/eslint-plugin": "^7.4.0",
    "@typescript-eslint/parser": "^7.4.0",
    "@uniswap/permit2-sdk": "^1.2.0",
    "@uniswap/smart-order-router": "^3.26.1",
    "axios-mock-adapter": "^1.22.0",
    "chai": "^4.4.1",
    "chai-as-promised": "^7.1.1",
    "eslint": "^8.57.0",
    "eslint-config-prettier": "^9.1.0",
    "eslint-plugin-prettier": "^5.2.1",
    "hardhat": "^2.22.17",
    "jest": "^29.7.0",
    "prettier": "^3.3.3",
    "ts-node": "10.9.2",
    "tsc-alias": "^1.8.10",
    "tsconfig-paths": "^4.2.0",
    "typescript": "5.7.2"
  }
}<|MERGE_RESOLUTION|>--- conflicted
+++ resolved
@@ -1,10 +1,6 @@
 {
   "name": "@aperture_finance/uniswap-v3-automation-sdk",
-<<<<<<< HEAD
-  "version": "3.14.11automanV4d5",
-=======
-  "version": "3.14.12",
->>>>>>> 98bbd89a
+  "version": "3.14.11automanV4d6",
   "description": "SDK for Aperture's CLMM automation platform",
   "author": "Aperture Finance <engineering@aperture.finance>",
   "license": "MIT",
