{
  "name": "@aperture_finance/uniswap-v3-automation-sdk",
<<<<<<< HEAD
  "version": "3.10.1-okx100b",
=======
  "version": "3.10.2",
>>>>>>> 06d1ebc8
  "description": "SDK for Aperture's CLMM automation platform",
  "author": "Aperture Finance <engineering@aperture.finance>",
  "license": "MIT",
  "bugs": {
    "url": "https://github.com/Aperture-Finance/uniswap-v3-automation-sdk/issues"
  },
  "homepage": "https://aperture.finance/",
  "scripts": {
    "build": "tsc --build && tsc-alias",
    "clean": "tsc --build --clean",
    "test": "yarn test:jest && yarn test:hardhat",
    "test:jest": "jest",
    "test:hardhat": "npx hardhat test",
    "lint": "eslint ./ --quiet",
    "lint:fix": "eslint ./ --quiet --fix && prettier -w ./",
    "prettier": "prettier -c ./",
    "graphql:generate:data": "graphql-codegen --config src/graphql.data.codegen.config.ts",
    "graphql:generate:thegraph": "graphql-codegen --config src/graphql.thegraph.codegen.config.ts"
  },
  "repository": {
    "type": "git",
    "url": "https://github.com/Aperture-Finance/uniswap-v3-automation-sdk.git"
  },
  "keywords": [
    "ethereum",
    "uniswap",
    "aperture"
  ],
  "main": "dist/index.js",
  "types": "dist/index.d.ts",
  "files": [
    "dist",
    "LICENSE",
    "README.md"
  ],
  "engines": {
    "node": ">=18"
  },
  "dependencies": {
    "@0xsequence/multicall": "^1.10.9",
    "@aperture_finance/uniswap-v3-sdk": "3.11.0-APTR.2",
    "aperture-lens": "^2.0.2",
    "axios": "^1.7.3",
    "big.js": "^6.2.1",
    "bottleneck": "^2.19.5",
    "eip1167": "^0.1.1",
    "ethers": "5.7.2",
    "jsbi": "^3.2.0",
    "json-stable-stringify": "^1.1.1",
    "lodash": "^4.17.21",
    "viem": "^2.8.4",
    "zod": "^3.23.8"
  },
  "devDependencies": {
    "@babel/core": "^7.24.3",
    "@babel/preset-env": "^7.24.3",
    "@babel/preset-typescript": "^7.24.1",
    "@graphql-codegen/cli": "^3.3.1",
    "@graphql-codegen/typescript": "^3.0.4",
    "@graphql-codegen/typescript-operations": "^3.0.4",
    "@nomicfoundation/hardhat-network-helpers": "^1.0.11",
    "@nomicfoundation/hardhat-viem": "^2.0.3",
    "@nomiclabs/hardhat-ethers": "^2.2.3",
    "@trivago/prettier-plugin-sort-imports": "^4.3.0",
    "@types/big.js": "^6.2.2",
    "@types/chai": "^4.3.14",
    "@types/chai-as-promised": "^7.1.8",
    "@types/jest": "^29.5.12",
    "@types/json-stable-stringify": "^1.0.36",
    "@types/lodash": "^4.17.0",
    "@types/mocha": "^10.0.6",
    "@types/node": "^20.12.2",
    "@typescript-eslint/eslint-plugin": "^7.4.0",
    "@typescript-eslint/parser": "^7.4.0",
    "@uniswap/permit2-sdk": "^1.2.0",
    "@uniswap/smart-order-router": "^3.26.1",
    "axios-mock-adapter": "^1.22.0",
    "chai": "^4.4.1",
    "chai-as-promised": "^7.1.1",
    "eslint": "^8.57.0",
    "eslint-config-prettier": "^9.1.0",
    "eslint-plugin-prettier": "^5.2.1",
    "hardhat": "^2.22.7",
    "jest": "^29.7.0",
    "prettier": "^3.3.3",
    "ts-node": "10.9.2",
    "tsc-alias": "^1.8.10",
    "tsconfig-paths": "^4.2.0",
    "typescript": "5.4.5"
  }
}<|MERGE_RESOLUTION|>--- conflicted
+++ resolved
@@ -1,10 +1,6 @@
 {
   "name": "@aperture_finance/uniswap-v3-automation-sdk",
-<<<<<<< HEAD
-  "version": "3.10.1-okx100b",
-=======
-  "version": "3.10.2",
->>>>>>> 06d1ebc8
+  "version": "3.10.3",
   "description": "SDK for Aperture's CLMM automation platform",
   "author": "Aperture Finance <engineering@aperture.finance>",
   "license": "MIT",
