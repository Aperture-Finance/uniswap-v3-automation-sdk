--- conflicted
+++ resolved
@@ -1,10 +1,6 @@
 {
   "name": "@aperture_finance/uniswap-v3-automation-sdk",
-<<<<<<< HEAD
-  "version": "3.12.1-Analytics.8",
-=======
-  "version": "3.12.1",
->>>>>>> d55d2ac9
+  "version": "3.12.1-Analytics.9",
   "description": "SDK for Aperture's CLMM automation platform",
   "author": "Aperture Finance <engineering@aperture.finance>",
   "license": "MIT",
