--- conflicted
+++ resolved
@@ -277,10 +277,6 @@
           points: 12345.6789,
           num_referred_users: 3,
           streak: 1,
-<<<<<<< HEAD
-          boost: 0,
-=======
->>>>>>> aa0dba28
         },
         {
           x_id: 'user1_x',
@@ -288,10 +284,6 @@
           points: 98765.4321,
           num_referred_users: 0,
           streak: 2,
-<<<<<<< HEAD
-          boost: 5,
-=======
->>>>>>> aa0dba28
         },
       ],
     };
