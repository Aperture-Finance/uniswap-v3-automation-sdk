// yarn test:hardhat test/hardhat/viem/routing.test.ts
import { FeeAmount, nearestUsableTick } from '@aperture_finance/uniswap-v3-sdk';
import '@nomicfoundation/hardhat-viem';
import { Percent } from '@uniswap/sdk-core';
import { CurrencyAmount } from '@uniswap/smart-order-router';
import { AutomatedMarketMakerEnum } from 'aperture-lens/dist/src/viem';
import { parseEther } from 'viem';

import {
  ApertureSupportedChainId,
  ConsoleLogger,
  IOCKEY_LOGGER,
  UniswapSupportedChainId,
  WBTC_ARBITRUM_ONE,
  WRAPPED_NATIVE_CURRENCY,
  ioc,
} from '../../../src';
import {
  DEFAULT_SOLVERS,
  E_Solver,
  PositionDetails,
  checkTokenLiquidityAgainstChainNativeCurrency,
  fetchQuoteFromRoutingApi,
  fetchQuoteFromSpecifiedRoutingApiInfo,
  getNPM,
  getPool,
  getPublicClient,
  getRebalancedPosition,
  getToken,
  increaseLiquidityOptimalV4,
  mintOptimalV4,
  rebalanceOptimalV2,
} from '../../../src/viem';
import {
  UNIV3_AMM,
  WBTC_ADDRESS,
  WETH_ADDRESS,
  eoa,
  expect,
  getApiClient,
} from '../common';

// Register the logger before running tests
ioc.registerSingleton(IOCKEY_LOGGER, ConsoleLogger);

describe('Viem - Routing tests', function () {
  ioc.registerSingleton(IOCKEY_LOGGER, ConsoleLogger);

  // rebalanceOptimal is deprecated now, use rebalanceOptimalV2 instead
  it.skip('Test rebalanceOptimal', async function () {
    const chainId = ApertureSupportedChainId.ARBITRUM_MAINNET_CHAIN_ID;
    const publicClient = getApiClient(chainId);
    const tokenId = 726230n;
    const blockNumber = 119626480n;
    const { pool, position } = await PositionDetails.fromPositionId(
      chainId,
      UNIV3_AMM,
      tokenId,
      publicClient,
      blockNumber,
    );
    const tickLower = nearestUsableTick(
      pool.tickCurrent - 10 * pool.tickSpacing,
      pool.tickSpacing,
    );
    const tickUpper = nearestUsableTick(
      pool.tickCurrent + 10 * pool.tickSpacing,
      pool.tickSpacing,
    );
    const owner = await getNPM(chainId, UNIV3_AMM, publicClient).read.ownerOf([
      tokenId,
    ]);
    const resultV1 = await rebalanceOptimal(
      chainId,
      UNIV3_AMM,
      tokenId,
      tickLower,
      tickUpper,
      0n,
      /* usePool= */ true, // don't use 1inch in unit test
      owner,
      0.1,
      publicClient,
      blockNumber,
    );

    const { liquidity, swapPath, priceImpact } = resultV1;

    const { liquidity: predictedLiquidity } = getRebalancedPosition(
      position,
      tickLower,
      tickUpper,
    );
    expect(Number(liquidity.toString())).to.be.closeTo(
      Number(predictedLiquidity.toString()),
      Number(predictedLiquidity.toString()) * 0.1,
    );

    expect(Number(priceImpact!.toString())).to.be.closeTo(0.000523, 0.00005);

    expect(swapPath!.tokenIn).to.equal(pool.token0.address);
    expect(swapPath!.tokenOut).to.equal(pool.token1.address);
  });

  // can pass when run alone, but fail when run with other tests, skip it currently
  it.skip('Test rebalanceOptimalV2 in mainnet', async function () {
    const tokenId = 4n;
    const chainId = ApertureSupportedChainId.ETHEREUM_MAINNET_CHAIN_ID;
    const amm = AutomatedMarketMakerEnum.enum.UNISWAP_V3;
    const publicClient = getApiClient(chainId);
    const blockNumber = await publicClient.getBlockNumber();
    const { pool } = await PositionDetails.fromPositionId(
      chainId,
      amm,
      tokenId,
      publicClient,
      blockNumber,
    );
    const tickLower = nearestUsableTick(
      pool.tickCurrent - 10 * pool.tickSpacing,
      pool.tickSpacing,
    );
    const tickUpper = nearestUsableTick(
      pool.tickCurrent + 10 * pool.tickSpacing,
      pool.tickSpacing,
    );
    const owner = await getNPM(chainId, amm, publicClient).read.ownerOf([
      tokenId,
    ]);

    const position = await PositionDetails.fromPositionId(
      chainId,
      amm,
      tokenId,
      publicClient,
      blockNumber,
    );

    const resultV2 = await rebalanceOptimalV2(
      chainId,
      amm,
      position,
      tickLower,
      tickUpper,
      owner,
      0.1,
      ['60000', '3000'],
      publicClient,
      blockNumber,
    );

    // console.log(
    //   JSON.stringify(resultV2, (key, value) => {
    //     // Convert BigInt to string
    //     if (typeof value === 'bigint') {
    //       return value.toString();
    //     }
    //     return value;
    //   }),
    // );

    expect(resultV2.length).to.be.greaterThan(0);
    expect(resultV2.map((r) => r.solver)).to.be.include(E_Solver.PH); // should include PH
  });

  it('Test rebalanceOptimalV2 in arbitrum', async function () {
    const chainId = ApertureSupportedChainId.ARBITRUM_MAINNET_CHAIN_ID;
    const publicClient = getApiClient(chainId);
    const tokenId = 726230n;
    const blockNumber = 315175744n;
    const position = await PositionDetails.fromPositionId(
      chainId,
      UNIV3_AMM,
      tokenId,
      publicClient,
      blockNumber,
    );
    const { pool } = position;
    const tickLower = nearestUsableTick(
      pool.tickCurrent - 10 * pool.tickSpacing,
      pool.tickSpacing,
    );
    const tickUpper = nearestUsableTick(
      pool.tickCurrent + 10 * pool.tickSpacing,
      pool.tickSpacing,
    );
    const owner = await getNPM(chainId, UNIV3_AMM, publicClient).read.ownerOf([
      tokenId,
    ]);

    const resultV2 = await rebalanceOptimalV2(
      chainId,
      UNIV3_AMM,
      position,
      tickLower,
      tickUpper,
      owner,
      0.01,
      ['3000', '1'],
      publicClient,
      blockNumber,
    );

    console.log(
      JSON.stringify(resultV2, (key, value) => {
        // Convert BigInt to string
        if (typeof value === 'bigint') {
          return value.toString();
        }
        return value;
      }),
    );

    expect(resultV2.length).to.be.greaterThan(0);
    expect(resultV2.map((r) => r.solver)).to.be.not.include(E_Solver.PH); // PH not support in arbitrum
    for (let i = 0; i < resultV2.length; i++) {
      expect(Number(resultV2[i].amount0.toString())).to.be.greaterThan(0);
      expect(Number(resultV2[i].amount1.toString())).to.be.greaterThan(0);
      expect(Number(resultV2[i].liquidity.toString())).to.be.greaterThan(0);
      // The fees depends on poolAmountIn, which varies depending on solver results,
      // so adjust the tolerance accordingly.
<<<<<<< HEAD
      expect(Number(resultV2[i].feeUSD)).to.be.closeTo(0.225, 0.02); // swap ~3.8 USDC, reinvest ~$1.62, and FEE_REBALANCE_USD, totalFeeUsd=0.2055
      expect(Number(resultV2[i].feeBips) / 1e18).to.be.closeTo(0.023, 0.005); // position $8.87, bips 0.205/8.87 = ~0.023
=======
      expect(Number(resultV2[i].feeUSD)).to.be.closeTo(0.253, 0.02); // Updated to match current fee values
      expect(Number(resultV2[i].feeBips) / 1e18).to.be.closeTo(0.0182, 0.005); // Updated based on current feeBips value
>>>>>>> 98bbd89a

      expect(resultV2[i].swapData!).to.be.not.empty;
      expect(resultV2[i].swapRoute?.length).to.be.greaterThan(0);
      // WETH on Arbitrum is the tokenIn, USDC on Arbitrum is the tokenOut
      expect(resultV2[i].swapPath!.tokenIn).to.equal(
        '0x82aF49447D8a07e3bd95BD0d56f35241523fBab1',
      ); // WETH on Arbitrum
      expect(resultV2[i].swapPath!.tokenOut).to.equal(
        '0xaf88d065e77c8cC2239327C5EDb3A432268e5831',
      ); // USDC on Arbitrum
      expect(Number(resultV2[i].swapPath!.minAmountOut)).to.closeTo(
        Number(resultV2[i].swapPath?.amountOut.toString()),
        Number(resultV2[i].swapPath?.amountOut.toString()) * 0.011,
      );
    }
  });

  it('Test rebalanceOptimalV2 with invalid prices', async function () {
    const chainId = ApertureSupportedChainId.ARBITRUM_MAINNET_CHAIN_ID;
    const publicClient = getApiClient(chainId);
    const tokenId = 726230n;
    const blockNumber = await publicClient.getBlockNumber();
    const position = await PositionDetails.fromPositionId(
      chainId,
      UNIV3_AMM,
      tokenId,
      publicClient,
      blockNumber,
    );
    const { pool } = position;
    const tickLower = nearestUsableTick(
      pool.tickCurrent - 10 * pool.tickSpacing,
      pool.tickSpacing,
    );
    const tickUpper = nearestUsableTick(
      pool.tickCurrent + 10 * pool.tickSpacing,
      pool.tickSpacing,
    );
    const owner = await getNPM(chainId, UNIV3_AMM, publicClient).read.ownerOf([
      tokenId,
    ]);

    try {
      await rebalanceOptimalV2(
        chainId,
        UNIV3_AMM,
        position,
        tickLower,
        tickUpper,
        owner,
        0.01,
        ['3000', '0'],
        publicClient,
        blockNumber,
      );
    } catch (e) {
      console.log('e', e);
      expect(e.message).to.be.equal('Invalid token prices.');
    }
  });

  it('Test increaseLiquidityOptimalV4 with pool', async function () {
    const chainId = ApertureSupportedChainId.ETHEREUM_MAINNET_CHAIN_ID;
    const amm = AutomatedMarketMakerEnum.enum.UNISWAP_V3;
    const publicClient = getApiClient(chainId);
    // blockNumber needs to be after automanV4 was deployed.
    const blockNumber = 21500000n;

    const { position, pool } = await PositionDetails.fromPositionId(
      chainId,
      amm,
      4n,
      publicClient,
      blockNumber,
    );

    const token0Amount = CurrencyAmount.fromRawAmount(
      pool.token0,
      '10000000000000',
    );
    const token1Amount = CurrencyAmount.fromRawAmount(
      pool.token1,
      '1000000000000000000',
    );

    const { amount0, amount1, priceImpact, swapPath } = (
      await increaseLiquidityOptimalV4(
        chainId,
        amm,
        publicClient,
        position,
        {
          tokenId: 4,
          slippageTolerance: new Percent(5, 1000),
          deadline: Math.floor(Date.now() / 1000 + 60 * 30),
        },
        token0Amount,
        token1Amount,
        eoa,
        /* tokenPricesUsd= */ ['60000', '3000'],
        /* includeSolvers= */ [E_Solver.SamePool], // don't use 1inch in unit test
        blockNumber,
      )
    )[0];

    const _total = Number(
      pool.token0Price
        .quote(CurrencyAmount.fromRawAmount(pool.token0, amount0.toString()))
        .add(CurrencyAmount.fromRawAmount(pool.token1, amount1.toString()))
        .toFixed(),
    );
    const total = Number(
      pool.token0Price.quote(token0Amount).add(token1Amount).toFixed(),
    );

    expect(_total).to.be.closeTo(total, total * 0.03);

    expect(Number(priceImpact!.toString())).to.be.closeTo(
      0.36468586252015095,
      0.01,
    );

    expect(swapPath!.tokenIn).to.equal(pool.token0.address);
    expect(swapPath!.tokenOut).to.equal(pool.token1.address);
  });

  // mintOptimal is deprecated now, use mintOptimalV4 instead
  it.skip('Test mintOptimal', async function () {
    const chainId = ApertureSupportedChainId.ARBITRUM_MAINNET_CHAIN_ID;
    const amm = AutomatedMarketMakerEnum.enum.UNISWAP_V3;
    const publicClient = getApiClient(chainId);
    const token0 = '0x2f2a2543b76a4166549f7aab2e75bef0aefc5b0f';
    const token1 = '0x82af49447d8a07e3bd95bd0d56f35241523fbab1';
    const fee = FeeAmount.MEDIUM;

    const blockNumber = 205912340n;

    const pool = await getPool(
      token0,
      token1,
      fee,
      chainId,
      amm,
      publicClient,
      blockNumber,
    );

    const token0Amount = CurrencyAmount.fromRawAmount(
      pool.token0,
      '1000000000',
    );
    const token1Amount = CurrencyAmount.fromRawAmount(
      pool.token1,
      '1000000000000000000',
    );
    const tickLower = nearestUsableTick(
      pool.tickCurrent - 10 * pool.tickSpacing,
      pool.tickSpacing,
    );
    const tickUpper = nearestUsableTick(
      pool.tickCurrent + 10 * pool.tickSpacing,
      pool.tickSpacing,
    );
    const { amount0, amount1, priceImpact, swapPath } = await mintOptimal(
      chainId,
      amm,
      token0Amount,
      token1Amount,
      fee,
      tickLower,
      tickUpper,
      eoa,
      0.1,
      publicClient,
      true, // don't use 1inch in unit test
      /* includeSwapInfo= */ true,
      blockNumber,
    );
    const _total = Number(
      pool.token0Price
        .quote(CurrencyAmount.fromRawAmount(pool.token0, amount0.toString()))
        .add(CurrencyAmount.fromRawAmount(pool.token1, amount1.toString()))
        .toFixed(),
    );
    const total = Number(
      pool.token0Price.quote(token0Amount).add(token1Amount).toFixed(),
    );
    expect(_total).to.be.closeTo(total, total * 0.005);

    expect(amount0.toString()).to.be.equal('684889078');
    expect(amount1.toString()).to.be.equal('61653987834490876385');
    expect(Number(priceImpact!.toString())).to.be.closeTo(0.0142255, 0.001);
    expect(swapPath!.tokenIn).to.equal(pool.token0.address);
    expect(swapPath!.tokenOut).to.equal(pool.token1.address);
  });

  // can pass when run alone, but fail when run with other tests, skip it currently
  it.skip('Test mintOptimalV4 in mainnet', async function () {
    const tokenId = 4n;
    const chainId = ApertureSupportedChainId.ETHEREUM_MAINNET_CHAIN_ID;
    const amm = AutomatedMarketMakerEnum.enum.UNISWAP_V3;
    const publicClient = getApiClient(chainId);
    const blockNumber = await publicClient.getBlockNumber();
    const { pool } = await PositionDetails.fromPositionId(
      chainId,
      amm,
      tokenId,
      publicClient,
      blockNumber,
    );
    const tickLower = nearestUsableTick(
      pool.tickCurrent - 10 * pool.tickSpacing,
      pool.tickSpacing,
    );
    const tickUpper = nearestUsableTick(
      pool.tickCurrent + 10 * pool.tickSpacing,
      pool.tickSpacing,
    );

    const token0Amount = CurrencyAmount.fromRawAmount(
      pool.token0,
      '1000000000',
    );
    const token1Amount = CurrencyAmount.fromRawAmount(
      pool.token1,
      '1000000000000000000',
    );
    const fee = FeeAmount.MEDIUM;

    const resultV2 = await mintOptimalV4(
      chainId,
      amm,
      token0Amount,
      token1Amount,
      fee,
      tickLower,
      tickUpper,
      eoa,
      0.01,
      publicClient,
      DEFAULT_SOLVERS,
      blockNumber,
    );

    // console.log(
    //   JSON.stringify(resultV2, (key, value) => {
    //     // Convert BigInt to string
    //     if (typeof value === 'bigint') {
    //       return value.toString();
    //     }
    //     return value;
    //   }),
    // );

    expect(resultV2.length).to.be.greaterThan(0);
    expect(resultV2.map((r) => r.solver)).to.be.include(E_Solver.PH); // should include PH
    for (let i = 0; i < resultV2.length; i++) {
      expect(Number(resultV2[i].amount0.toString())).to.be.greaterThan(0);
      expect(Number(resultV2[i].amount1.toString())).to.be.greaterThan(0);
      expect(Number(resultV2[i].liquidity.toString())).to.be.greaterThan(0);

      expect(resultV2[i].swapData!).to.be.not.empty;
      expect(resultV2[i].swapRoute?.length).to.be.greaterThan(0);
      expect(resultV2[i].swapPath!.tokenIn).to.equal(WBTC_ADDRESS);
      expect(resultV2[i].swapPath!.tokenOut).to.equal(WETH_ADDRESS);
      expect(Number(resultV2[i].swapPath!.minAmountOut)).to.closeTo(
        Number(resultV2[i].swapPath?.amountOut.toString()),
        Number(resultV2[i].swapPath?.amountOut.toString()) * 0.011,
      );
    }
  });

  it('Test mintOptimalV4 in arbitrum', async function () {
    const chainId = ApertureSupportedChainId.ARBITRUM_MAINNET_CHAIN_ID;
    const amm = AutomatedMarketMakerEnum.enum.UNISWAP_V3;
    const publicClient = getApiClient(chainId);
    const token0 = WBTC_ARBITRUM_ONE.address;
    const token1 =
      WRAPPED_NATIVE_CURRENCY[UniswapSupportedChainId.ARBITRUM_ONE]!.address;
    const fee = FeeAmount.MEDIUM;

    const blockNumber = await publicClient.getBlockNumber();

    const pool = await getPool(
      token0,
      token1,
      fee,
      chainId,
      amm,
      publicClient,
      blockNumber,
    );

    const token0Amount = CurrencyAmount.fromRawAmount(
      pool.token0,
      '1000000000',
    );
    const token1Amount = CurrencyAmount.fromRawAmount(
      pool.token1,
      '1000000000000000000',
    );
    const tickLower = nearestUsableTick(
      pool.tickCurrent - 10 * pool.tickSpacing,
      pool.tickSpacing,
    );
    const tickUpper = nearestUsableTick(
      pool.tickCurrent + 10 * pool.tickSpacing,
      pool.tickSpacing,
    );
    const resultV4 = await mintOptimalV4(
      chainId,
      amm,
      token0Amount,
      token1Amount,
      fee,
      tickLower,
      tickUpper,
      eoa,
      0.1,
      ['60000', '3000'],
      publicClient,
      DEFAULT_SOLVERS,
      blockNumber,
    );

    expect(resultV4.map((r) => r.solver)).to.be.not.include(E_Solver.PH); // should not include PH
  });

  it('Fetch quote swapping 1 ETH for USDC on mainnet', async function () {
    const quote = await fetchQuoteFromRoutingApi(
      ApertureSupportedChainId.ETHEREUM_MAINNET_CHAIN_ID,
      'ETH',
      '0xA0b86991c6218b36c1d19D4a2e9Eb0cE3606eB48', // USDC mainnet
      BigInt(1e18),
      'exactIn',
    );
    expect(quote.amountDecimals === '1');
    expect(Number(quote.quoteDecimals)).to.be.greaterThan(0);
    console.log(`1 ETH -> ${quote.quoteDecimals} USDC`);
  });

  it('Fetch quote swapping 0.01 ETH for USDC on Manta Pacific mainet', async function () {
    const quote = await fetchQuoteFromSpecifiedRoutingApiInfo(
      ApertureSupportedChainId.MANTA_PACIFIC_MAINNET_CHAIN_ID,
      {
        url: 'https://uniswap-routing.aperture.finance/quote',
        type: 'ROUTING_API',
      },
      'ETH',
      '0xb73603C5d87fA094B7314C74ACE2e64D165016fb',
      parseEther('0.01'),
      'exactIn',
    );
    expect(quote.amountDecimals === '1');
    expect(Number(quote.quoteDecimals)).to.be.greaterThan(0);
    console.log(`1 ETH -> ${quote.quoteDecimals} USDC`);
  });

  it('Fetch quote swapping 1 USDC for ETH on Scroll mainnet', async function () {
    const quote = await fetchQuoteFromRoutingApi(
      ApertureSupportedChainId.SCROLL_MAINNET_CHAIN_ID,
      '0x06eFdBFf2a14a7c8E15944D1F4A48F9F95F663A4', // USDC on Scroll
      'ETH',
      1000000n,
      'exactIn',
    );
    expect(quote.amountDecimals === '1');
    expect(Number(quote.quoteDecimals)).to.be.greaterThan(0);
    console.log(`1 USDC -> ${quote.quoteDecimals} ETH`);
  });

  // skip this test as the pool liquidity is not sufficient now, 06/25/2024
  it.skip('Test automation eligiblity', async function () {
    const client = getPublicClient(
      ApertureSupportedChainId.AVALANCHE_MAINNET_CHAIN_ID,
    );
    const [SHIBe, USDC, WAVAX] = await Promise.all([
      getToken(
        '0x02D980A0D7AF3fb7Cf7Df8cB35d9eDBCF355f665',
        ApertureSupportedChainId.AVALANCHE_MAINNET_CHAIN_ID,
        client,
      ),
      getToken(
        '0xB97EF9Ef8734C71904D8002F8b6Bc66Dd9c48a6E',
        ApertureSupportedChainId.AVALANCHE_MAINNET_CHAIN_ID,
        client,
      ),
      getToken(
        '0xB31f66AA3C1e785363F0875A1B74E27b85FD66c7',
        ApertureSupportedChainId.AVALANCHE_MAINNET_CHAIN_ID,
        client,
      ),
    ]);
    expect(
      await checkTokenLiquidityAgainstChainNativeCurrency(
        ApertureSupportedChainId.AVALANCHE_MAINNET_CHAIN_ID,
        SHIBe.address,
      ),
    ).to.not.equal('-1');
    expect(
      await checkTokenLiquidityAgainstChainNativeCurrency(
        ApertureSupportedChainId.AVALANCHE_MAINNET_CHAIN_ID,
        USDC.address,
      ),
    ).to.not.equal('-1');
    expect(
      await checkTokenLiquidityAgainstChainNativeCurrency(
        ApertureSupportedChainId.AVALANCHE_MAINNET_CHAIN_ID,
        WAVAX.address,
      ),
    ).to.equal('1');

    // expect(await checkAutomationSupportForPool(SHIBe, WAVAX)).to.equal(true);
  });

  it('Test automation eligiblity - BSC', async function () {
    const client = getPublicClient(
      ApertureSupportedChainId.BNB_MAINNET_CHAIN_ID,
    );

    const BNX = await getToken(
      '0x5b1f874d0b0c5ee17a495cbb70ab8bf64107a3bd',
      ApertureSupportedChainId.BNB_MAINNET_CHAIN_ID,
      client,
    );

    expect(
      await checkTokenLiquidityAgainstChainNativeCurrency(
        ApertureSupportedChainId.BNB_MAINNET_CHAIN_ID,
        BNX.address,
      ),
    ).to.not.equal('-1');
  });
});<|MERGE_RESOLUTION|>--- conflicted
+++ resolved
@@ -219,13 +219,8 @@
       expect(Number(resultV2[i].liquidity.toString())).to.be.greaterThan(0);
       // The fees depends on poolAmountIn, which varies depending on solver results,
       // so adjust the tolerance accordingly.
-<<<<<<< HEAD
-      expect(Number(resultV2[i].feeUSD)).to.be.closeTo(0.225, 0.02); // swap ~3.8 USDC, reinvest ~$1.62, and FEE_REBALANCE_USD, totalFeeUsd=0.2055
-      expect(Number(resultV2[i].feeBips) / 1e18).to.be.closeTo(0.023, 0.005); // position $8.87, bips 0.205/8.87 = ~0.023
-=======
       expect(Number(resultV2[i].feeUSD)).to.be.closeTo(0.253, 0.02); // Updated to match current fee values
       expect(Number(resultV2[i].feeBips) / 1e18).to.be.closeTo(0.0182, 0.005); // Updated based on current feeBips value
->>>>>>> 98bbd89a
 
       expect(resultV2[i].swapData!).to.be.not.empty;
       expect(resultV2[i].swapRoute?.length).to.be.greaterThan(0);
