// yarn test:hardhat test/hardhat/viem/routing.test.ts
import { FeeAmount, nearestUsableTick } from '@aperture_finance/uniswap-v3-sdk';
import '@nomicfoundation/hardhat-viem';
import { Percent } from '@uniswap/sdk-core';
import { CurrencyAmount } from '@uniswap/smart-order-router';
import { AutomatedMarketMakerEnum } from 'aperture-lens/dist/src/viem';
import { parseEther } from 'viem';

import {
  ApertureSupportedChainId,
  ConsoleLogger,
  IOCKEY_LOGGER,
  UniswapSupportedChainId,
  WBTC_ARBITRUM_ONE,
  WRAPPED_NATIVE_CURRENCY,
  ioc,
} from '../../../src';
import {
  DEFAULT_SOLVERS,
  E_Solver,
  PositionDetails,
  checkTokenLiquidityAgainstChainNativeCurrency,
  fetchQuoteFromRoutingApi,
  fetchQuoteFromSpecifiedRoutingApiInfo,
  getNPM,
  getPool,
  getPublicClient,
  getRebalancedPosition,
  getToken,
  increaseLiquidityOptimalV4,
  mintOptimalV4,
  rebalanceOptimalV2,
} from '../../../src/viem';
import {
  UNIV3_AMM,
  WBTC_ADDRESS,
  WETH_ADDRESS,
  eoa,
  expect,
  getApiClient,
} from '../common';

describe('Viem - Routing tests', function () {
  ioc.registerSingleton(IOCKEY_LOGGER, ConsoleLogger);

  // rebalanceOptimal is deprecated now, use rebalanceOptimalV2 instead
  it.skip('Test rebalanceOptimal', async function () {
    const chainId = ApertureSupportedChainId.ARBITRUM_MAINNET_CHAIN_ID;
    const publicClient = getApiClient(chainId);
    const tokenId = 726230n;
    const blockNumber = 119626480n;
    const { pool, position } = await PositionDetails.fromPositionId(
      chainId,
      UNIV3_AMM,
      tokenId,
      publicClient,
      blockNumber,
    );
    const tickLower = nearestUsableTick(
      pool.tickCurrent - 10 * pool.tickSpacing,
      pool.tickSpacing,
    );
    const tickUpper = nearestUsableTick(
      pool.tickCurrent + 10 * pool.tickSpacing,
      pool.tickSpacing,
    );
    const owner = await getNPM(chainId, UNIV3_AMM, publicClient).read.ownerOf([
      tokenId,
    ]);
    const resultV1 = await rebalanceOptimal(
      chainId,
      UNIV3_AMM,
      tokenId,
      tickLower,
      tickUpper,
      0n,
      /* usePool= */ true, // don't use 1inch in unit test
      owner,
      0.1,
      publicClient,
      blockNumber,
    );

    const { liquidity, swapPath, priceImpact } = resultV1;

    const { liquidity: predictedLiquidity } = getRebalancedPosition(
      position,
      tickLower,
      tickUpper,
    );
    expect(Number(liquidity.toString())).to.be.closeTo(
      Number(predictedLiquidity.toString()),
      Number(predictedLiquidity.toString()) * 0.1,
    );

    expect(Number(priceImpact!.toString())).to.be.closeTo(0.000523, 0.00005);

    expect(swapPath!.tokenIn).to.equal(pool.token0.address);
    expect(swapPath!.tokenOut).to.equal(pool.token1.address);
  });

  // can pass when run alone, but fail when run with other tests, skip it currently
  it.skip('Test rebalanceOptimalV2 in mainnet', async function () {
    const tokenId = 4n;
    const chainId = ApertureSupportedChainId.ETHEREUM_MAINNET_CHAIN_ID;
    const amm = AutomatedMarketMakerEnum.enum.UNISWAP_V3;
    const publicClient = getApiClient(chainId);
    const blockNumber = await publicClient.getBlockNumber();
    const { pool } = await PositionDetails.fromPositionId(
      chainId,
      amm,
      tokenId,
      publicClient,
      blockNumber,
    );
    const tickLower = nearestUsableTick(
      pool.tickCurrent - 10 * pool.tickSpacing,
      pool.tickSpacing,
    );
    const tickUpper = nearestUsableTick(
      pool.tickCurrent + 10 * pool.tickSpacing,
      pool.tickSpacing,
    );
    const owner = await getNPM(chainId, amm, publicClient).read.ownerOf([
      tokenId,
    ]);

    const position = await PositionDetails.fromPositionId(
      chainId,
      amm,
      tokenId,
      publicClient,
      blockNumber,
    );

    const resultV2 = await rebalanceOptimalV2(
      chainId,
      amm,
      position,
      tickLower,
      tickUpper,
      owner,
      0.1,
      ['60000', '3000'],
      publicClient,
      blockNumber,
    );

    // console.log(
    //   JSON.stringify(resultV2, (key, value) => {
    //     // Convert BigInt to string
    //     if (typeof value === 'bigint') {
    //       return value.toString();
    //     }
    //     return value;
    //   }),
    // );

    expect(resultV2.length).to.be.greaterThan(0);
    expect(resultV2.map((r) => r.solver)).to.be.include(E_Solver.PH); // should include PH
  });

  it('Test rebalanceOptimalV2 in arbitrum', async function () {
    const chainId = ApertureSupportedChainId.ARBITRUM_MAINNET_CHAIN_ID;
    const publicClient = getApiClient(chainId);
    const tokenId = 726230n;
    const blockNumber = await publicClient.getBlockNumber();
    const position = await PositionDetails.fromPositionId(
      chainId,
      UNIV3_AMM,
      tokenId,
      publicClient,
      blockNumber,
    );
    const { pool } = position;
    const tickLower = nearestUsableTick(
      pool.tickCurrent - 10 * pool.tickSpacing,
      pool.tickSpacing,
    );
    const tickUpper = nearestUsableTick(
      pool.tickCurrent + 10 * pool.tickSpacing,
      pool.tickSpacing,
    );
    const owner = await getNPM(chainId, UNIV3_AMM, publicClient).read.ownerOf([
      tokenId,
    ]);

    const resultV2 = await rebalanceOptimalV2(
      chainId,
      UNIV3_AMM,
      position,
      tickLower,
      tickUpper,
      owner,
      0.01,
      ['3000', '1'],
      publicClient,
      blockNumber,
    );

    console.log(
      JSON.stringify(resultV2, (key, value) => {
        // Convert BigInt to string
        if (typeof value === 'bigint') {
          return value.toString();
        }
        return value;
      }),
    );

    expect(resultV2.length).to.be.greaterThan(0);
    expect(resultV2.map((r) => r.solver)).to.be.not.include(E_Solver.PH); // PH not support in arbitrum
    for (let i = 0; i < resultV2.length; i++) {
      expect(Number(resultV2[i].amount0.toString())).to.be.greaterThan(0);
      expect(Number(resultV2[i].amount1.toString())).to.be.greaterThan(0);
      expect(Number(resultV2[i].liquidity.toString())).to.be.greaterThan(0);
      // The fees depends on poolAmountIn, which varies depending on solver results,
      // so adjust the tolerance accordingly.
      expect(Number(resultV2[i].feeUSD)).to.be.closeTo(0.225, 0.02); // swap ~3.8 USDC, reinvest ~$1.62, and FEE_REBALANCE_USD, totalFeeUsd=0.2055
      expect(Number(resultV2[i].feeBips) / 1e18).to.be.closeTo(0.023, 0.005); // position $8.87, bips 0.205/8.87 = ~0.023

      expect(resultV2[i].swapData!).to.be.not.empty;
      expect(resultV2[i].swapRoute?.length).to.be.greaterThan(0);
      expect(resultV2[i].swapPath!.tokenIn).to.equal(
        position.pool.token1.address,
      ); // USDC
      expect(resultV2[i].swapPath!.tokenOut).to.equal(
        position.pool.token0.address,
      ); // WETH
      expect(Number(resultV2[i].swapPath!.minAmountOut)).to.closeTo(
        Number(resultV2[i].swapPath?.amountOut.toString()),
        Number(resultV2[i].swapPath?.amountOut.toString()) * 0.011,
      );
    }
  });

  it('Test rebalanceOptimalV2 with invalid prices', async function () {
    const chainId = ApertureSupportedChainId.ARBITRUM_MAINNET_CHAIN_ID;
    const publicClient = getApiClient(chainId);
    const tokenId = 726230n;
    const blockNumber = await publicClient.getBlockNumber();
    const position = await PositionDetails.fromPositionId(
      chainId,
      UNIV3_AMM,
      tokenId,
      publicClient,
      blockNumber,
    );
    const { pool } = position;
    const tickLower = nearestUsableTick(
      pool.tickCurrent - 10 * pool.tickSpacing,
      pool.tickSpacing,
    );
    const tickUpper = nearestUsableTick(
      pool.tickCurrent + 10 * pool.tickSpacing,
      pool.tickSpacing,
    );
    const owner = await getNPM(chainId, UNIV3_AMM, publicClient).read.ownerOf([
      tokenId,
    ]);

    try {
      await rebalanceOptimalV2(
        chainId,
        UNIV3_AMM,
        position,
        tickLower,
        tickUpper,
        owner,
        0.01,
        ['3000', '0'],
        publicClient,
        blockNumber,
      );
    } catch (e) {
      console.log('e', e);
      expect(e.message).to.be.equal('Invalid token prices.');
    }
  });

  it('Test increaseLiquidityOptimalV4 with pool', async function () {
    const chainId = ApertureSupportedChainId.ETHEREUM_MAINNET_CHAIN_ID;
    const amm = AutomatedMarketMakerEnum.enum.UNISWAP_V3;
    const publicClient = getApiClient(chainId);
    // blockNumber needs to be after automanV4 was deployed.
    const blockNumber = 21500000n;

    const { position, pool } = await PositionDetails.fromPositionId(
      chainId,
      amm,
      4n,
      publicClient,
      blockNumber,
    );

    const token0Amount = CurrencyAmount.fromRawAmount(
      pool.token0,
      '10000000000000',
    );
    const token1Amount = CurrencyAmount.fromRawAmount(
      pool.token1,
      '1000000000000000000',
    );

    const { amount0, amount1, priceImpact, swapPath } = (
      await increaseLiquidityOptimalV4(
        chainId,
        amm,
        publicClient,
        position,
        {
          tokenId: 4,
          slippageTolerance: new Percent(5, 1000),
          deadline: Math.floor(Date.now() / 1000 + 60 * 30),
        },
        token0Amount,
        token1Amount,
        eoa,
<<<<<<< HEAD
        /* tokenPricesUsd= */ ['60000', '3000'],
        /* includeSolvers= */ [E_Solver.SamePool], // don't use 1inch in unit test
        blockNumber,
      )
    )[0];
=======
        /* usePool= */ true, // don't use 1inch in unit test
        /* includeSwapInfo= */ true,
        blockNumber,
      );
>>>>>>> 92c3c48d

    const _total = Number(
      pool.token0Price
        .quote(CurrencyAmount.fromRawAmount(pool.token0, amount0.toString()))
        .add(CurrencyAmount.fromRawAmount(pool.token1, amount1.toString()))
        .toFixed(),
    );
    const total = Number(
      pool.token0Price.quote(token0Amount).add(token1Amount).toFixed(),
    );

    expect(_total).to.be.closeTo(total, total * 0.03);

    expect(Number(priceImpact!.toString())).to.be.closeTo(
      0.36468586252015095,
      0.01,
    );

    expect(swapPath!.tokenIn).to.equal(pool.token0.address);
    expect(swapPath!.tokenOut).to.equal(pool.token1.address);
  });

  // mintOptimal is deprecated now, use mintOptimalV4 instead
  it.skip('Test mintOptimal', async function () {
    const chainId = ApertureSupportedChainId.ARBITRUM_MAINNET_CHAIN_ID;
    const amm = AutomatedMarketMakerEnum.enum.UNISWAP_V3;
    const publicClient = getApiClient(chainId);
    const token0 = '0x2f2a2543b76a4166549f7aab2e75bef0aefc5b0f';
    const token1 = '0x82af49447d8a07e3bd95bd0d56f35241523fbab1';
    const fee = FeeAmount.MEDIUM;

    const blockNumber = 205912340n;

    const pool = await getPool(
      token0,
      token1,
      fee,
      chainId,
      amm,
      publicClient,
      blockNumber,
    );

    const token0Amount = CurrencyAmount.fromRawAmount(
      pool.token0,
      '1000000000',
    );
    const token1Amount = CurrencyAmount.fromRawAmount(
      pool.token1,
      '1000000000000000000',
    );
    const tickLower = nearestUsableTick(
      pool.tickCurrent - 10 * pool.tickSpacing,
      pool.tickSpacing,
    );
    const tickUpper = nearestUsableTick(
      pool.tickCurrent + 10 * pool.tickSpacing,
      pool.tickSpacing,
    );
    const { amount0, amount1, priceImpact, swapPath } = await mintOptimal(
      chainId,
      amm,
      token0Amount,
      token1Amount,
      fee,
      tickLower,
      tickUpper,
      eoa,
      0.1,
      publicClient,
      true, // don't use 1inch in unit test
      /* includeSwapInfo= */ true,
      blockNumber,
    );
    const _total = Number(
      pool.token0Price
        .quote(CurrencyAmount.fromRawAmount(pool.token0, amount0.toString()))
        .add(CurrencyAmount.fromRawAmount(pool.token1, amount1.toString()))
        .toFixed(),
    );
    const total = Number(
      pool.token0Price.quote(token0Amount).add(token1Amount).toFixed(),
    );
    expect(_total).to.be.closeTo(total, total * 0.005);

    expect(amount0.toString()).to.be.equal('684889078');
    expect(amount1.toString()).to.be.equal('61653987834490876385');
    expect(Number(priceImpact!.toString())).to.be.closeTo(0.0142255, 0.001);
    expect(swapPath!.tokenIn).to.equal(pool.token0.address);
    expect(swapPath!.tokenOut).to.equal(pool.token1.address);
  });

  // can pass when run alone, but fail when run with other tests, skip it currently
  it.skip('Test mintOptimalV4 in mainnet', async function () {
    const tokenId = 4n;
    const chainId = ApertureSupportedChainId.ETHEREUM_MAINNET_CHAIN_ID;
    const amm = AutomatedMarketMakerEnum.enum.UNISWAP_V3;
    const publicClient = getApiClient(chainId);
    const blockNumber = await publicClient.getBlockNumber();
    const { pool } = await PositionDetails.fromPositionId(
      chainId,
      amm,
      tokenId,
      publicClient,
      blockNumber,
    );
    const tickLower = nearestUsableTick(
      pool.tickCurrent - 10 * pool.tickSpacing,
      pool.tickSpacing,
    );
    const tickUpper = nearestUsableTick(
      pool.tickCurrent + 10 * pool.tickSpacing,
      pool.tickSpacing,
    );

    const token0Amount = CurrencyAmount.fromRawAmount(
      pool.token0,
      '1000000000',
    );
    const token1Amount = CurrencyAmount.fromRawAmount(
      pool.token1,
      '1000000000000000000',
    );
    const fee = FeeAmount.MEDIUM;

    const resultV2 = await mintOptimalV4(
      chainId,
      amm,
      token0Amount,
      token1Amount,
      fee,
      tickLower,
      tickUpper,
      eoa,
      0.01,
      publicClient,
      DEFAULT_SOLVERS,
      blockNumber,
    );

    // console.log(
    //   JSON.stringify(resultV2, (key, value) => {
    //     // Convert BigInt to string
    //     if (typeof value === 'bigint') {
    //       return value.toString();
    //     }
    //     return value;
    //   }),
    // );

    expect(resultV2.length).to.be.greaterThan(0);
    expect(resultV2.map((r) => r.solver)).to.be.include(E_Solver.PH); // should include PH
    for (let i = 0; i < resultV2.length; i++) {
      expect(Number(resultV2[i].amount0.toString())).to.be.greaterThan(0);
      expect(Number(resultV2[i].amount1.toString())).to.be.greaterThan(0);
      expect(Number(resultV2[i].liquidity.toString())).to.be.greaterThan(0);

      expect(resultV2[i].swapData!).to.be.not.empty;
      expect(resultV2[i].swapRoute?.length).to.be.greaterThan(0);
      expect(resultV2[i].swapPath!.tokenIn).to.equal(WBTC_ADDRESS);
      expect(resultV2[i].swapPath!.tokenOut).to.equal(WETH_ADDRESS);
      expect(Number(resultV2[i].swapPath!.minAmountOut)).to.closeTo(
        Number(resultV2[i].swapPath?.amountOut.toString()),
        Number(resultV2[i].swapPath?.amountOut.toString()) * 0.011,
      );
    }
  });

  it('Test mintOptimalV4 in arbitrum', async function () {
    const chainId = ApertureSupportedChainId.ARBITRUM_MAINNET_CHAIN_ID;
    const amm = AutomatedMarketMakerEnum.enum.UNISWAP_V3;
    const publicClient = getApiClient(chainId);
    const token0 = WBTC_ARBITRUM_ONE.address;
    const token1 =
      WRAPPED_NATIVE_CURRENCY[UniswapSupportedChainId.ARBITRUM_ONE]!.address;
    const fee = FeeAmount.MEDIUM;

    const blockNumber = await publicClient.getBlockNumber();

    const pool = await getPool(
      token0,
      token1,
      fee,
      chainId,
      amm,
      publicClient,
      blockNumber,
    );

    const token0Amount = CurrencyAmount.fromRawAmount(
      pool.token0,
      '1000000000',
    );
    const token1Amount = CurrencyAmount.fromRawAmount(
      pool.token1,
      '1000000000000000000',
    );
    const tickLower = nearestUsableTick(
      pool.tickCurrent - 10 * pool.tickSpacing,
      pool.tickSpacing,
    );
    const tickUpper = nearestUsableTick(
      pool.tickCurrent + 10 * pool.tickSpacing,
      pool.tickSpacing,
    );
    const resultV4 = await mintOptimalV4(
      chainId,
      amm,
      token0Amount,
      token1Amount,
      fee,
      tickLower,
      tickUpper,
      eoa,
      0.1,
      ['60000', '3000'],
      publicClient,
      DEFAULT_SOLVERS,
      blockNumber,
    );

    expect(resultV4.map((r) => r.solver)).to.be.not.include(E_Solver.PH); // should not include PH
  });

  it('Fetch quote swapping 1 ETH for USDC on mainnet', async function () {
    const quote = await fetchQuoteFromRoutingApi(
      ApertureSupportedChainId.ETHEREUM_MAINNET_CHAIN_ID,
      'ETH',
      '0xA0b86991c6218b36c1d19D4a2e9Eb0cE3606eB48', // USDC mainnet
      BigInt(1e18),
      'exactIn',
    );
    expect(quote.amountDecimals === '1');
    expect(Number(quote.quoteDecimals)).to.be.greaterThan(0);
    console.log(`1 ETH -> ${quote.quoteDecimals} USDC`);
  });

  it('Fetch quote swapping 0.01 ETH for USDC on Manta Pacific mainet', async function () {
    const quote = await fetchQuoteFromSpecifiedRoutingApiInfo(
      ApertureSupportedChainId.MANTA_PACIFIC_MAINNET_CHAIN_ID,
      {
        url: 'https://uniswap-routing.aperture.finance/quote',
        type: 'ROUTING_API',
      },
      'ETH',
      '0xb73603C5d87fA094B7314C74ACE2e64D165016fb',
      parseEther('0.01'),
      'exactIn',
    );
    expect(quote.amountDecimals === '1');
    expect(Number(quote.quoteDecimals)).to.be.greaterThan(0);
    console.log(`1 ETH -> ${quote.quoteDecimals} USDC`);
  });

  it('Fetch quote swapping 1 USDC for ETH on Scroll mainnet', async function () {
    const quote = await fetchQuoteFromRoutingApi(
      ApertureSupportedChainId.SCROLL_MAINNET_CHAIN_ID,
      '0x06eFdBFf2a14a7c8E15944D1F4A48F9F95F663A4', // USDC on Scroll
      'ETH',
      1000000n,
      'exactIn',
    );
    expect(quote.amountDecimals === '1');
    expect(Number(quote.quoteDecimals)).to.be.greaterThan(0);
    console.log(`1 USDC -> ${quote.quoteDecimals} ETH`);
  });

  // skip this test as the pool liquidity is not sufficient now, 06/25/2024
  it.skip('Test automation eligiblity', async function () {
    const client = getPublicClient(
      ApertureSupportedChainId.AVALANCHE_MAINNET_CHAIN_ID,
    );
    const [SHIBe, USDC, WAVAX] = await Promise.all([
      getToken(
        '0x02D980A0D7AF3fb7Cf7Df8cB35d9eDBCF355f665',
        ApertureSupportedChainId.AVALANCHE_MAINNET_CHAIN_ID,
        client,
      ),
      getToken(
        '0xB97EF9Ef8734C71904D8002F8b6Bc66Dd9c48a6E',
        ApertureSupportedChainId.AVALANCHE_MAINNET_CHAIN_ID,
        client,
      ),
      getToken(
        '0xB31f66AA3C1e785363F0875A1B74E27b85FD66c7',
        ApertureSupportedChainId.AVALANCHE_MAINNET_CHAIN_ID,
        client,
      ),
    ]);
    expect(
      await checkTokenLiquidityAgainstChainNativeCurrency(
        ApertureSupportedChainId.AVALANCHE_MAINNET_CHAIN_ID,
        SHIBe.address,
      ),
    ).to.not.equal('-1');
    expect(
      await checkTokenLiquidityAgainstChainNativeCurrency(
        ApertureSupportedChainId.AVALANCHE_MAINNET_CHAIN_ID,
        USDC.address,
      ),
    ).to.not.equal('-1');
    expect(
      await checkTokenLiquidityAgainstChainNativeCurrency(
        ApertureSupportedChainId.AVALANCHE_MAINNET_CHAIN_ID,
        WAVAX.address,
      ),
    ).to.equal('1');

    // expect(await checkAutomationSupportForPool(SHIBe, WAVAX)).to.equal(true);
  });

  it('Test automation eligiblity - BSC', async function () {
    const client = getPublicClient(
      ApertureSupportedChainId.BNB_MAINNET_CHAIN_ID,
    );

    const BNX = await getToken(
      '0x5b1f874d0b0c5ee17a495cbb70ab8bf64107a3bd',
      ApertureSupportedChainId.BNB_MAINNET_CHAIN_ID,
      client,
    );

    expect(
      await checkTokenLiquidityAgainstChainNativeCurrency(
        ApertureSupportedChainId.BNB_MAINNET_CHAIN_ID,
        BNX.address,
      ),
    ).to.not.equal('-1');
  });
});<|MERGE_RESOLUTION|>--- conflicted
+++ resolved
@@ -316,18 +316,11 @@
         token0Amount,
         token1Amount,
         eoa,
-<<<<<<< HEAD
         /* tokenPricesUsd= */ ['60000', '3000'],
         /* includeSolvers= */ [E_Solver.SamePool], // don't use 1inch in unit test
         blockNumber,
       )
     )[0];
-=======
-        /* usePool= */ true, // don't use 1inch in unit test
-        /* includeSwapInfo= */ true,
-        blockNumber,
-      );
->>>>>>> 92c3c48d
 
     const _total = Number(
       pool.token0Price
