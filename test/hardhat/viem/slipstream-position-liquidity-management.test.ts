import { Position, priceToClosestTick } from '@aperture_finance/uniswap-v3-sdk';
import { CurrencyAmount, Percent, Token } from '@uniswap/sdk-core';
import { AutomatedMarketMakerEnum } from 'aperture-lens/dist/src/viem';
import hre, { ethers } from 'hardhat';
import {
  GetContractReturnType,
  PublicClient,
  TestClient,
  getContract,
  parseEther,
} from 'viem';

import {
  ApertureSupportedChainId,
  IERC20__factory,
  WETH__factory,
  alignPriceToClosestUsableTickWithTickSpacing,
  getAMMInfo,
  parsePrice,
} from '../../../src';
import {
  BasicPositionInfo,
  getAddLiquidityTx,
  getBasicPositionInfo,
  getCollectTx,
  getCollectedFeesFromReceipt,
  getCreatePositionTx,
  getCurrencyAmount,
  getMintedPositionIdFromTxReceipt,
  getNativeCurrency,
  getPool,
  getPositionFromBasicInfo,
  getRemoveLiquidityTx,
  getToken,
  viewCollectableTokenAmounts,
} from '../../../src/viem';
import { expect, resetFork } from '../common';

describe('SlipStream non-Automan liquidity management tests', function () {
  const amm = AutomatedMarketMakerEnum.enum.SLIPSTREAM;
  const chainId = ApertureSupportedChainId.BASE_MAINNET_CHAIN_ID;
  const positionId = 327662n;
  const blockNumber = 18052633n;
  const tickSpacing = 1;
  // Owner of position id `positionId` as of `blockNumber`.
  const eoa = '0x2ECA43Dff20D7026fB26A9a3aD03CD275d44E4dC';
  // A Binance hot wallet address that holds a large amount of ETH and USDC on Base mainnet.
  const WHALE_ADDRESS = '0x3304E22DDaa22bCdC5fCa2269b418046aE7b566A';
  const TOKEN0_ADDRESS = '0x4200000000000000000000000000000000000006';
  const TOKEN1_ADDRESS = '0xc1CBa3fCea344f92D9239c08C0568f6F2F0ee452';
  let TOKEN0: Token, TOKEN1: Token;
  let testClient: TestClient;
  let publicClient: PublicClient;

  let token0Contract: GetContractReturnType<
      typeof IERC20__factory.abi,
      PublicClient
    >,
    token1Contract: GetContractReturnType<
      typeof IERC20__factory.abi,
      PublicClient
    >;

  let token0BalanceBefore: bigint,
    token1BalanceBefore: bigint,
    nativeEtherBalanceBefore: bigint;
  let positionBasicInfo: BasicPositionInfo;
  let positionColletableTokenAmounts: {
    token0Amount: CurrencyAmount<Token>;
    token1Amount: CurrencyAmount<Token>;
  };

  beforeEach(async function () {
    testClient = await hre.viem.getTestClient();
    publicClient = await hre.viem.getPublicClient();
    await resetFork(testClient, blockNumber, chainId);

    const impersonatedWhaleSigner =
      await ethers.getImpersonatedSigner(WHALE_ADDRESS);
    await impersonatedWhaleSigner.sendTransaction({
      to: eoa,
      value: parseEther('10'),
    });

    token0Contract = getContract({
      address: TOKEN0_ADDRESS,
      abi: IERC20__factory.abi,
      client: publicClient,
    });

    token1Contract = getContract({
      address: TOKEN1_ADDRESS,
      abi: IERC20__factory.abi,
      client: publicClient,
    });

    token0BalanceBefore = await token0Contract.read.balanceOf([eoa]);
    token1BalanceBefore = await token1Contract.read.balanceOf([eoa]);
    nativeEtherBalanceBefore = await publicClient.getBalance({
      address: eoa,
    });
    positionBasicInfo = await getBasicPositionInfo(
      chainId,
      amm,
      positionId,
      publicClient,
    );

    positionColletableTokenAmounts = await viewCollectableTokenAmounts(
      chainId,
      amm,
      positionId,
      publicClient,
    );

    TOKEN0 = await getToken(
      TOKEN0_ADDRESS,
      chainId,
      publicClient,
<<<<<<< HEAD
      blockNumber,
=======
      /* blockNumber= */ undefined,
>>>>>>> b5973d7f
      /* showSymbolAndName= */ true,
    );
    TOKEN1 = await getToken(
      TOKEN1_ADDRESS,
      chainId,
      publicClient,
<<<<<<< HEAD
      blockNumber,
=======
      /* blockNumber= */ undefined,
>>>>>>> b5973d7f
      /* showSymbolAndName= */ true,
    );
  });

  it('Collect fees', async function () {
    const txRequest = await getCollectTx(
      positionId,
      eoa,
      chainId,
      amm,
      publicClient,
      false,
      positionBasicInfo,
    );

    const eoaSigner = await ethers.getImpersonatedSigner(eoa);
    const txReceipt = await (await eoaSigner.sendTransaction(txRequest)).wait();

    const collectedFees = getCollectedFeesFromReceipt(
      txReceipt,
      positionBasicInfo.token0,
      positionBasicInfo.token1,
    );
    expect(collectedFees).deep.equal(positionColletableTokenAmounts);

    expect(await token0Contract.read.balanceOf([eoa])).to.equal(
      token0BalanceBefore +
        BigInt(collectedFees.token0Amount.quotient.toString()),
    );
    expect(await token1Contract.read.balanceOf([eoa])).to.equal(
      token1BalanceBefore +
        BigInt(collectedFees.token1Amount.quotient.toString()),
    );
  });

  it('Decrease liquidity, increase liquidity, and create position', async function () {
    // ------- Decrease Liquidity -------
    const position = await getPositionFromBasicInfo(
      positionBasicInfo,
      chainId,
      amm,
      publicClient,
    );
    const liquidityPercentage = new Percent(1); // 100%
    const removeLiquidityTxRequest = await getRemoveLiquidityTx(
      {
        tokenId: positionId.toString(),
        liquidityPercentage,
        slippageTolerance: new Percent(1, 100),
        deadline: Math.floor(Date.now() / 1000),
      },
      eoa,
      chainId,
      amm,
      publicClient,
      /*receiveNativeEtherIfApplicable=*/ true,
      position,
    );
    const eoaSigner = await ethers.getImpersonatedSigner(eoa);
    const removeLiquidityTxReceipt = await (
      await eoaSigner.sendTransaction(removeLiquidityTxRequest)
    ).wait();
    const collectedFees = getCollectedFeesFromReceipt(
      removeLiquidityTxReceipt,
      positionBasicInfo.token0,
      positionBasicInfo.token1,
    );
    expect(collectedFees).deep.equal(positionColletableTokenAmounts);
    expect(await token1Contract.read.balanceOf([eoa])).to.equal(
      token1BalanceBefore +
        // Add collected token1 fees.
        BigInt(
          positionColletableTokenAmounts.token1Amount.quotient.toString(),
        ) +
        // Add withdrawn token1 liquidity.
        BigInt(position.amount1.quotient.toString()),
    );
    expect(
      await publicClient.getBalance({
        address: eoa,
      }),
    ).to.equal(
      nativeEtherBalanceBefore +
        // Add collected WETH fees.
        BigInt(
          positionColletableTokenAmounts.token0Amount.quotient.toString(),
        ) +
        // Add withdrawn WETH liquidity.
        BigInt(position.amount0.quotient.toString()) -
        // Subtract gas paid in ETH.
        BigInt(
          removeLiquidityTxReceipt.gasUsed.mul(
            removeLiquidityTxReceipt.effectiveGasPrice,
          ),
        ),
    );

    // ------- Add Liquidity -------
    // We now start to add some liquidity to position id 4.
    // This involves three steps:
    // (1) Figure out the amount of liquidity that can be minted with the provided amounts of the two tokens.
    // (2) Approve the two tokens for SlipStream NPM contract to spend, if necessary.
    // (3) Send out the tx that adds liquidity.

    // Here we want to provide 1 WETH along with the necessary token1 (Lido wstETH) amount.
    const WETH = TOKEN0;
    const oneWETH = getCurrencyAmount(WETH, '1');
    // We find the necessary amount of token1 to pair with 1 WETH.
    // Since WETH is token0 in the pool, we use `Position.fromAmount0()`.
    const token1RawAmount = Position.fromAmount0({
      pool: position.pool,
      tickLower: position.tickLower,
      tickUpper: position.tickUpper,
      amount0: oneWETH.quotient,
      useFullPrecision: true,
    }).mintAmounts.amount1;
    // Now we find the liquidity amount that can be added by providing 1 WETH and `token1RawAmount` of token1.
    const liquidityToAdd = Position.fromAmounts({
      pool: position.pool,
      tickLower: position.tickLower,
      tickUpper: position.tickUpper,
      amount0: oneWETH.quotient,
      amount1: token1RawAmount,
      useFullPrecision: false,
    }).liquidity;

    // Approve SlipStream NPM to spend token1. Since we are providing native ether in this test case, we don't need to approve WETH.
    await IERC20__factory.connect(TOKEN1_ADDRESS, eoaSigner).approve(
      getAMMInfo(chainId, amm)!.nonfungiblePositionManager,
      token1RawAmount.toString(),
    );

    // Fund `eoa` with 10 wstETH (token1).
    const token1Whale = await ethers.getImpersonatedSigner(
      '0x31b7538090C8584FED3a053FD183E202c26f9a3e',
    );
    await IERC20__factory.connect(TOKEN1_ADDRESS, token1Whale).transfer(
      eoa,
      parseEther('10'),
    );

    // We are now ready to generate and send out the add-liquidity tx.
    const addLiquidityTxRequest = await getAddLiquidityTx(
      {
        slippageTolerance: new Percent(0),
        deadline: Math.floor(Date.now() / 1000),
        tokenId: positionId.toString(),
        // Note that `useNative` can be set to true when WETH is one of the two tokens, and the user chooses to provide native ether. Otherwise, this field can be undefined.
        useNative: getNativeCurrency(chainId),
      },
      chainId,
      amm,
      eoa,
      publicClient,
      liquidityToAdd.toString(),
      position,
    );
    await (await eoaSigner.sendTransaction(addLiquidityTxRequest)).wait();
    expect(
      (await getBasicPositionInfo(chainId, amm, positionId, publicClient))
        .liquidity!,
    ).to.equal(liquidityToAdd.toString());

    // ------- Create Position -------
    // Now we create a new WETH-wstETH (tick spacing 1) position.
    // And we want to provide 1 wstETH paired with the necessary amount of WETH.

    // First, we align the price range's endpoints.
    const alignedPriceLower = alignPriceToClosestUsableTickWithTickSpacing(
      parsePrice(WETH, TOKEN1, '0.8'),
      tickSpacing,
    );
    const alignedPriceUpper = alignPriceToClosestUsableTickWithTickSpacing(
      parsePrice(WETH, TOKEN1, '1.1'),
      tickSpacing,
    );
    expect(alignedPriceLower.toFixed(6)).to.equal('0.799964');
    expect(alignedPriceUpper.toFixed(6)).to.equal('1.099984');

    // Second, we construct the `Position` object for the position we want to create.
    // We want to provide 1 wstETH and the necessary amount of WETH.
    const token1Amount = getCurrencyAmount(TOKEN1, '1');
    const tickLower = priceToClosestTick(alignedPriceLower);
    const tickUpper = priceToClosestTick(alignedPriceUpper);
    const pool = await getPool(
      TOKEN1,
      WETH,
      tickSpacing,
      chainId,
      amm,
      publicClient,
    );
    const positionToCreate = Position.fromAmount1({
      pool,
      tickLower,
      tickUpper,
      amount1: token1Amount.quotient,
    });
    // Now we know that we need to provide 4.48910673497911912 WETH and 1 wstETH.
    expect(
      CurrencyAmount.fromRawAmount(
        TOKEN0,
        positionToCreate.mintAmounts.amount0,
      ).toExact(),
    ).to.equal('4.48910673497911912');
    expect(
      CurrencyAmount.fromRawAmount(
        TOKEN1,
        positionToCreate.mintAmounts.amount1,
      ).toExact(),
    ).to.equal('1');

    // Approve SlipStream NPM to spend WETH (token0).
    await WETH__factory.connect(TOKEN0_ADDRESS, eoaSigner).deposit({
      value: positionToCreate.mintAmounts.amount0.toString(),
    });
    await WETH__factory.connect(TOKEN0_ADDRESS, eoaSigner).approve(
      getAMMInfo(chainId, amm)!.nonfungiblePositionManager,
      positionToCreate.mintAmounts.amount0.toString(),
    );

    // Approve SlipStream NPM to spend token1.
    await IERC20__factory.connect(TOKEN1_ADDRESS, eoaSigner).approve(
      getAMMInfo(chainId, amm)!.nonfungiblePositionManager,
      positionToCreate.mintAmounts.amount1.toString(),
    );

    // We are now ready to generate and send out the create-position tx.
    const createPositionTxRequest = await getCreatePositionTx(
      positionToCreate,
      {
        slippageTolerance: new Percent(5, 100),
        deadline: Math.floor(Date.now() / 1000),
        recipient: eoa,
      },
      chainId,
      amm,
      publicClient,
    );
    const createPositionTxReceipt = await (
      await eoaSigner.sendTransaction(createPositionTxRequest)
    ).wait();
    const createdPositionId = getMintedPositionIdFromTxReceipt(
      chainId,
      amm,
      createPositionTxReceipt,
      eoa,
    )!;
    expect(
      await getBasicPositionInfo(chainId, amm, createdPositionId, publicClient),
    ).to.deep.equal({
      fee: positionToCreate.pool.fee,
      liquidity: positionToCreate.liquidity.toString(),
      tickLower: positionToCreate.tickLower,
      tickUpper: positionToCreate.tickUpper,
      token0: TOKEN0,
      token1: TOKEN1,
      tickSpacing: positionToCreate.pool.tickSpacing,
    });
  });
});<|MERGE_RESOLUTION|>--- conflicted
+++ resolved
@@ -117,22 +117,14 @@
       TOKEN0_ADDRESS,
       chainId,
       publicClient,
-<<<<<<< HEAD
-      blockNumber,
-=======
       /* blockNumber= */ undefined,
->>>>>>> b5973d7f
       /* showSymbolAndName= */ true,
     );
     TOKEN1 = await getToken(
       TOKEN1_ADDRESS,
       chainId,
       publicClient,
-<<<<<<< HEAD
-      blockNumber,
-=======
       /* blockNumber= */ undefined,
->>>>>>> b5973d7f
       /* showSymbolAndName= */ true,
     );
   });
