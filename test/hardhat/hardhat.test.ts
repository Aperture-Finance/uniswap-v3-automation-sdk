import { providers } from '@0xsequence/multicall';
import '@nomicfoundation/hardhat-viem';
<<<<<<< HEAD
import { Fraction, Price, Token } from '@uniswap/sdk-core';
=======
import { Fraction, Percent, Price, Token } from '@uniswap/sdk-core';
import { CurrencyAmount } from '@uniswap/smart-order-router';
>>>>>>> 245d0aae
import {
  FeeAmount,
  Pool,
  Position,
  TICK_SPACINGS,
  TickMath,
  nearestUsableTick,
  tickToPrice,
} from '@uniswap/v3-sdk';
import Big from 'big.js';
import chai from 'chai';
import chaiAsPromised from 'chai-as-promised';
import { config as dotenvConfig } from 'dotenv';
import { defaultAbiCoder } from 'ethers/lib/utils';
import hre from 'hardhat';
import JSBI from 'jsbi';
import {
  Address,
  PublicClient,
  TestClient,
  createPublicClient,
  createWalletClient,
  encodeAbiParameters,
  encodeFunctionData,
  getAddress,
  getContractAddress,
  http,
  parseAbiParameters,
  walletActions,
  zeroAddress,
} from 'viem';
import { privateKeyToAccount } from 'viem/accounts';
import { arbitrum, mainnet } from 'viem/chains';

import {
  ActionTypeEnum,
  ApertureSupportedChainId,
  ConditionTypeEnum,
  DOUBLE_TICK,
  IERC20__factory,
  MAX_PRICE,
  MIN_PRICE,
  PriceConditionSchema,
  Q192,
  RecurringConditionTypeEnum,
  RecurringPercentageAction,
  RecurringPercentageCondition,
  RecurringPriceAction,
  RecurringPriceCondition,
  RecurringRatioAction,
  RecurringRatioCondition,
  UniV3Automan__factory,
  alignPriceToClosestUsableTick,
  convertRecurringCondition,
  fractionToBig,
  getChainInfo,
  getRawRelativePriceFromTokenValueProportion,
  getTokenHistoricalPricesFromCoingecko,
  getTokenPriceFromCoingecko,
  getTokenPriceListFromCoingecko,
  getTokenPriceListFromCoingeckoWithAddresses,
  getTokenValueProportionFromPriceRatio,
  humanPriceToClosestTick,
  normalizeTicks,
  priceToClosestUsableTick,
  priceToSqrtRatioX96,
  rangeWidthRatioToTicks,
  sqrtRatioToPrice,
  tickToBigPrice,
  tickToLimitOrderRange,
} from '../../src';
import {
  PositionDetails,
  calculateIncreaseLiquidityOptimalPriceImpact,
  calculateMintOptimalPriceImpact,
  calculateRebalancePriceImpact,
  checkPositionApprovalStatus,
  computeOperatorApprovalSlot,
  estimateRebalanceGas,
  estimateReinvestGas,
  generateAccessList,
  generatePriceConditionFromTokenValueProportion,
  generateTypedDataForPermit,
  getAllPositions,
  getAutomanReinvestCalldata,
  getERC20Overrides,
  getFeeTierDistribution,
  getIncreaseLiquidityOptimalSwapInfo,
  getLiquidityArrayForPool,
  getNPM,
  getOptimalMintSwapInfo,
  getPool,
  getPosition,
  getPositionAtPrice,
  getPublicClient,
  getRebalancedPosition,
  getReinvestedPosition,
  getTickToLiquidityMapForPool,
  getToken,
  getTokenSvg,
  isPositionInRange,
  optimalRebalance,
  projectRebalancedPositionAtPrice,
  simulateIncreaseLiquidityOptimal,
  simulateMintOptimal,
} from '../../src/viem';
import { hardhatForkProvider } from './helper/common';

dotenvConfig();

chai.use(chaiAsPromised);
const expect = chai.expect;
const chainId = ApertureSupportedChainId.ETHEREUM_MAINNET_CHAIN_ID;
// A whale address (Avax bridge) on Ethereum mainnet with a lot of ethers and token balances.
const WHALE_ADDRESS = '0x8EB8a3b98659Cce290402893d0123abb75E3ab28';
const WBTC_ADDRESS = '0x2260FAC5E5542a773Aa44fBCfeDf7C193bc2C599';
const WETH_ADDRESS = '0xC02aaA39b223FE8D0A0e5C4F27eAD9083C756Cc2';
// Owner of position id 4 on Ethereum mainnet.
const eoa = '0x4bD047CA72fa05F0B89ad08FE5Ba5ccdC07DFFBF';
// A fixed epoch second value representing a moment in the year 2099.
const deadline = '4093484400';

// Test wallet so we can test signing permit messages.
// Public key: 0x035dcbb4b39244cef94d3263074f358a1d789e6b99f278d5911f9694da54312636
// Address: 0x1ccaCD01fD2d973e134EC6d4F916b90A45634eCe
const TEST_WALLET_PRIVATE_KEY =
  '0x077646fb889571f9ce30e420c155812277271d4d914c799eef764f5709cafd5b';

async function resetFork(testClient: TestClient, blockNumber = 19210000n) {
  await testClient.reset({
    blockNumber,
    jsonRpcUrl: `https://mainnet.infura.io/v3/${process.env.INFURA_API_KEY}`,
  });
}

const infuraMap = {
  mainnet: mainnet,
  'arbitrum-mainnet': arbitrum,
};

function getInfuraClient(chain: keyof typeof infuraMap = 'mainnet') {
  return createPublicClient({
    chain: infuraMap[chain],
    transport: http(
      `https://${chain}.infura.io/v3/${process.env.INFURA_API_KEY}`,
    ),
  });
}

describe('Estimate gas tests', function () {
  async function estimateRebalanceGasWithFrom(from: Address | undefined) {
    const blockNumber = 17975698n;
    const publicClient = getInfuraClient();
    const token0 = WBTC_ADDRESS;
    const token1 = WETH_ADDRESS;
    const fee = FeeAmount.MEDIUM;
    const amount0Desired = 100000000n;
    const amount1Desired = 1000000000000000000n;
    const pool = await getPool(
      token0,
      token1,
      fee,
      chainId,
      publicClient,
      blockNumber,
    );
    const mintParams = {
      token0: token0 as Address,
      token1: token1 as Address,
      fee,
      tickLower: nearestUsableTick(
        pool.tickCurrent - 10 * pool.tickSpacing,
        pool.tickSpacing,
      ),
      tickUpper: nearestUsableTick(
        pool.tickCurrent + 10 * pool.tickSpacing,
        pool.tickSpacing,
      ),
      amount0Desired,
      amount1Desired,
      amount0Min: BigInt(0),
      amount1Min: BigInt(0),
      recipient: eoa as Address,
      deadline: BigInt(Math.floor(Date.now() / 1000 + 60 * 30)),
    };
    const gas = await estimateRebalanceGas(
      chainId,
      publicClient,
      from,
      eoa,
      mintParams,
      4n,
      undefined,
      undefined,
      blockNumber,
    );
    return gas;
  }

  async function estimateReinvestGasWithFrom(from: Address | undefined) {
    const blockNumber = 17975698n;
    const publicClient = getInfuraClient();
    const amount0Desired = 100000n;
    const amount1Desired = 1000000000000000n;
    const gas = await estimateReinvestGas(
      chainId,
      publicClient,
      from,
      eoa,
      4n,
      BigInt(Math.floor(Date.now() / 1000 + 60 * 30)),
      amount0Desired,
      amount1Desired,
      BigInt(0),
      '0x',
      blockNumber,
    );
    return gas;
  }

  it('Test estimateRebalanceGas with owner', async function () {
    const gas = await estimateRebalanceGasWithFrom(eoa);
    expect(gas).to.equal(779808n);
  });

  it('Test estimateRebalanceGas with whale', async function () {
    const gas = await estimateRebalanceGasWithFrom(undefined);
    expect(gas).to.equal(782346n);
  });

  it('Test estimateReinvestGas with owner', async function () {
    const gas = await estimateReinvestGasWithFrom(eoa);
    expect(gas).to.equal(530653n);
  });

  it('Test estimateReinvestGas with whale', async function () {
    const gas = await estimateReinvestGasWithFrom(undefined);
    expect(gas).to.equal(530653n);
  });
});

describe('State overrides tests', function () {
  it('Test computeOperatorApprovalSlot', async function () {
    const testClient = await hre.viem.getTestClient();
    const publicClient = await hre.viem.getPublicClient();
    await resetFork(testClient);
    await testClient.impersonateAccount({ address: WHALE_ADDRESS });
    const walletClient = testClient.extend(walletActions);
    // Deploy Automan.
    await walletClient.deployContract({
      abi: UniV3Automan__factory.abi,
      account: WHALE_ADDRESS,
      chain: mainnet,
      args: [
        getChainInfo(chainId).uniswap_v3_nonfungible_position_manager,
        /*owner=*/ WHALE_ADDRESS,
      ],
      bytecode: UniV3Automan__factory.bytecode,
    });
    const automanAddress = getContractAddress({
      from: WHALE_ADDRESS,
      nonce: BigInt(
        await publicClient.getTransactionCount({
          address: WHALE_ADDRESS,
        }),
      ),
    });
    const npm = getChainInfo(chainId).uniswap_v3_nonfungible_position_manager;
    const slot = computeOperatorApprovalSlot(eoa, automanAddress);
    expect(slot).to.equal(
      '0xaf12655eb680e77b7549c03375fd65c7a46c2854e913a071f6412c5b3d693f31',
    );
    expect(await publicClient.getStorageAt({ address: npm, slot })).to.equal(
      encodeAbiParameters(parseAbiParameters('bool'), [false]),
    );
    await testClient.impersonateAccount({ address: eoa });
    await getNPM(chainId, undefined, walletClient).write.setApprovalForAll(
      [automanAddress, true],
      {
        account: eoa,
        chain: mainnet,
      },
    );
    expect(await publicClient.getStorageAt({ address: npm, slot })).to.equal(
      encodeAbiParameters(parseAbiParameters('bool'), [true]),
    );
  });

  it('Test generateAccessList', async function () {
    const publicClient = getInfuraClient();
    const balanceOfData = encodeFunctionData({
      abi: IERC20__factory.abi,
      args: [eoa] as const,
      functionName: 'balanceOf',
    });
    const { accessList } = await generateAccessList(
      {
        from: zeroAddress,
        to: WETH_ADDRESS,
        data: balanceOfData,
      },
      publicClient,
    );
    expect(accessList[0].storageKeys[0]).to.equal(
      '0x5408245386fab212e3c3357882670a5f5af556f7edf543831e2995afd71f4348',
    );
  });

  it('Test getTokensOverrides', async function () {
    const publicClient = getInfuraClient();
    const amount0Desired = 1000000000000000000n;
    const amount1Desired = 100000000n;
    const { aperture_uniswap_v3_automan } = getChainInfo(chainId);
    const stateOverrides = {
      ...(await getERC20Overrides(
        WETH_ADDRESS,
        eoa,
        aperture_uniswap_v3_automan,
        amount0Desired,
        publicClient,
      )),
      ...(await getERC20Overrides(
        WBTC_ADDRESS,
        eoa,
        aperture_uniswap_v3_automan,
        amount1Desired,
        publicClient,
      )),
    };
    expect(stateOverrides).to.deep.equal({
      [WETH_ADDRESS]: {
        stateDiff: {
          '0x5408245386fab212e3c3357882670a5f5af556f7edf543831e2995afd71f4348':
            '0x0000000000000000000000000000000000000000000000000de0b6b3a7640000',
          '0x746950bb1accd12acebc948663f14ea555a83343e6f94af3b6143301c7cadd30':
            '0x0000000000000000000000000000000000000000000000000de0b6b3a7640000',
        },
      },
      [WBTC_ADDRESS]: {
        stateDiff: {
          '0x45746063dcd859f1d120c6388dbc814c95df435a74a62b64d984ad16fe434fff':
            '0x0000000000000000000000000000000000000000000000000000000005f5e100',
          '0x71f8d5def281e31983e4625bff84022ae0c3d962552b2a6a1798de60e3860703':
            '0x0000000000000000000000000000000000000000000000000000000005f5e100',
        },
      },
    });
  });

  it('Test simulateMintOptimal', async function () {
    const blockNumber = 17975698n;
    const publicClient = getInfuraClient();
    const token0 = WBTC_ADDRESS;
    const token1 = WETH_ADDRESS;
    const fee = FeeAmount.MEDIUM;
    const amount0Desired = 100000000n;
    const amount1Desired = 1000000000000000000n;
    const pool = await getPool(
      token0,
      token1,
      fee,
      chainId,
      publicClient,
      blockNumber,
    );
    const mintParams = {
      token0: token0 as Address,
      token1: token1 as Address,
      fee,
      tickLower: nearestUsableTick(
        pool.tickCurrent - 10 * pool.tickSpacing,
        pool.tickSpacing,
      ),
      tickUpper: nearestUsableTick(
        pool.tickCurrent + 10 * pool.tickSpacing,
        pool.tickSpacing,
      ),
      amount0Desired,
      amount1Desired,
      amount0Min: BigInt(0),
      amount1Min: BigInt(0),
      recipient: eoa as Address,
      deadline: BigInt(Math.floor(Date.now() / 1000 + 60 * 30)),
    };

    const priceImpact = await calculateMintOptimalPriceImpact({
      chainId,
      publicClient,
      from: eoa,
      mintParams,
      swapData: undefined,
      blockNumber,
    });

    expect(priceImpact.toString()).to.equal('0.003010298098311076209996397317');

    const [, liquidity, amount0, amount1] = await simulateMintOptimal(
      chainId,
      publicClient,
      eoa,
      mintParams,
      undefined,
      blockNumber,
    );
    expect(liquidity.toString()).to.equal('716894157038546');
    expect(amount0.toString()).to.equal('51320357');
    expect(amount1.toString()).to.equal('8736560293857784398');
  });

  it('Test simulateIncreaseLiquidityOptimal', async function () {
    const blockNumber = 17975698n;
    const positionId = 4n;
    const publicClient = getInfuraClient();
    const amount0Desired = 100000000n;
    const amount1Desired = 1000000000000000000n;
    const position = await getPosition(chainId, 4n, publicClient, blockNumber);
    const increaseParams = {
      tokenId: positionId,
      amount0Desired,
      amount1Desired,
      amount0Min: BigInt(0),
      amount1Min: BigInt(0),
      deadline: BigInt(Math.floor(Date.now() / 1000 + 60 * 30)),
    };

    const priceImpact = await calculateIncreaseLiquidityOptimalPriceImpact({
      chainId,
      publicClient,
      from: eoa,
      position,
      increaseParams,
      swapData: undefined,
      blockNumber,
    });

    expect(priceImpact.toString()).to.equal('0.00300826277866017098015215935');

    const [, amount0, amount1] = await simulateIncreaseLiquidityOptimal(
      chainId,
      publicClient,
      eoa as Address,
      position,
      increaseParams,
      undefined,
      blockNumber,
    );
    expect(amount0.toString()).to.equal('61259538');
    expect(amount1.toString()).to.equal('7156958298534991565');
  });

  it('Test calculateMintOptimalPriceImpact 0 price impact', async function () {
    const blockNumber = 17975698n;
    const publicClient = getInfuraClient();
    const token0 = WBTC_ADDRESS;
    const token1 = WETH_ADDRESS;
    const fee = FeeAmount.MEDIUM;
    const amount0Desired = 96674n;
    const amount1Desired = 16468879195954429n;
    const pool = await getPool(
      token0,
      token1,
      fee,
      chainId,
      publicClient,
      blockNumber,
    );

    const mintParams = {
      token0: token0 as Address,
      token1: token1 as Address,
      fee,
      tickLower: nearestUsableTick(
        pool.tickCurrent - 10 * pool.tickSpacing,
        pool.tickSpacing,
      ),
      tickUpper: nearestUsableTick(
        pool.tickCurrent + 10 * pool.tickSpacing,
        pool.tickSpacing,
      ),
      amount0Desired,
      amount1Desired,
      amount0Min: BigInt(0),
      amount1Min: BigInt(0),
      recipient: eoa as Address,
      deadline: BigInt(Math.floor(Date.now() / 1000 + 60 * 30)),
    };

    const priceImpact = await calculateMintOptimalPriceImpact({
      chainId,
      publicClient,
      from: eoa,
      mintParams,
      swapData: undefined,
      blockNumber,
    });

    expect(priceImpact.toString()).to.equal('0');
  });

  it('Test calculateRebalancePriceImpact', async function () {
    const blockNumber = 17975698n;
    const publicClient = getInfuraClient();

    const token0 = WBTC_ADDRESS;
    const token1 = WETH_ADDRESS;
    const fee = FeeAmount.MEDIUM;
    const amount0Desired = 100000000n;
    const amount1Desired = 1000000000000000000n;
    const pool = await getPool(
      token0,
      token1,
      fee,
      chainId,
      publicClient,
      blockNumber,
    );
    const mintParams = {
      token0: token0 as Address,
      token1: token1 as Address,
      fee,
      tickLower: nearestUsableTick(
        pool.tickCurrent - 10 * pool.tickSpacing,
        pool.tickSpacing,
      ),
      tickUpper: nearestUsableTick(
        pool.tickCurrent + 10 * pool.tickSpacing,
        pool.tickSpacing,
      ),
      amount0Desired,
      amount1Desired,
      amount0Min: BigInt(0),
      amount1Min: BigInt(0),
      recipient: eoa as Address,
      deadline: BigInt(Math.floor(Date.now() / 1000 + 60 * 30)),
    };

    const impact = await calculateRebalancePriceImpact({
      chainId,
      publicClient,
      from: eoa,
      owner: eoa,
      mintParams,
      tokenId: 4n,
      feeBips: undefined,
      swapData: undefined,
      blockNumber,
    });
    expect(impact.toString()).to.equal('0.00300526535105717178193071153');
  });
});

describe('Position util tests', function () {
  let inRangePosition: Position;
  let testClient: TestClient;
  let publicClient: PublicClient;

  beforeEach(async function () {
    testClient = await hre.viem.getTestClient();
    publicClient = await hre.viem.getPublicClient();
    await resetFork(testClient, 17188000n);
    inRangePosition = await getPosition(chainId, 4n, publicClient);
  });

  it('Position approval', async function () {
    const { aperture_uniswap_v3_automan } = getChainInfo(chainId);
    // This position is owned by `eoa`.
    const positionId = 4n;
    expect(
      await checkPositionApprovalStatus(
        positionId,
        undefined,
        chainId,
        publicClient,
      ),
    ).to.deep.equal({
      hasAuthority: false,
      owner: eoa,
      reason: 'missingSignedPermission',
    });

    await testClient.impersonateAccount({ address: eoa });
    const walletClient = testClient.extend(walletActions);
    const npm = getNPM(chainId, undefined, walletClient);
    await npm.write.setApprovalForAll([aperture_uniswap_v3_automan, true], {
      account: eoa,
      chain: walletClient.chain,
    });
    expect(
      await checkPositionApprovalStatus(
        positionId,
        undefined,
        chainId,
        publicClient,
      ),
    ).to.deep.equal({
      hasAuthority: true,
      owner: eoa,
      reason: 'onChainUserLevelApproval',
    });

    await npm.write.approve([aperture_uniswap_v3_automan, positionId], {
      account: eoa,
      chain: walletClient.chain,
    });
    expect(
      await checkPositionApprovalStatus(
        positionId,
        undefined,
        chainId,
        publicClient,
      ),
    ).to.deep.include({
      hasAuthority: true,
      reason: 'onChainPositionSpecificApproval',
    });

    expect(
      await checkPositionApprovalStatus(
        0n, // Nonexistent position id.
        undefined,
        chainId,
        publicClient,
      ),
    ).to.deep.include({
      hasAuthority: false,
      reason: 'nonexistentPositionId',
    });
  });

  it('Position permit', async function () {
    const positionId = 4n;
    const account = privateKeyToAccount(TEST_WALLET_PRIVATE_KEY);
    await testClient.impersonateAccount({ address: eoa });
    const walletClient = testClient.extend(walletActions);
    const npm = getNPM(chainId, undefined, walletClient);

    // Transfer position id 4 from `eoa` to the test wallet.
    await npm.write.transferFrom([eoa, account.address, positionId], {
      account: eoa,
      chain: walletClient.chain,
    });

    // Construct and sign a permit digest that approves position id 4.
    const client = createWalletClient({
      account,
      chain: mainnet,
      transport: http(),
    });
    const permitTypedData = await generateTypedDataForPermit(
      chainId,
      positionId,
      BigInt(deadline),
      publicClient,
    );
    const signature = await client.signTypedData({
      ...permitTypedData,
    });

    // Check test wallet's permit.
    expect(
      await checkPositionApprovalStatus(
        positionId,
        {
          deadline,
          signature,
        },
        chainId,
        publicClient,
      ),
    ).to.deep.include({
      hasAuthority: true,
      reason: 'offChainPositionSpecificApproval',
    });

    // Test permit message with an incorrect position id.
    const anotherPermitTypedData = await generateTypedDataForPermit(
      chainId,
      positionId + 1n,
      BigInt(deadline),
      publicClient,
    );
    const anotherSignature = await client.signTypedData({
      ...anotherPermitTypedData,
    });
    expect(
      await checkPositionApprovalStatus(
        positionId,
        {
          deadline,
          signature: anotherSignature,
        },
        chainId,
        publicClient,
      ),
    ).to.deep.include({
      hasAuthority: false,
      reason: 'invalidSignedPermission',
    });
  });

  it('Position in-range', async function () {
    const outOfRangePosition = await getPosition(chainId, 7n, publicClient);
    expect(isPositionInRange(inRangePosition)).to.equal(true);
    expect(isPositionInRange(outOfRangePosition)).to.equal(false);
  });

  it('Token Svg', async function () {
    const url = await getTokenSvg(chainId, 4n, publicClient);
    expect(url.toString().slice(0, 60)).to.equal(
      'data:image/svg+xml;base64,PHN2ZyB3aWR0aD0iMjkwIiBoZWlnaHQ9Ij',
    );
  });

  it('Token value proportion to price conversion', async function () {
    const price = getRawRelativePriceFromTokenValueProportion(
      inRangePosition.tickLower,
      inRangePosition.tickUpper,
      new Big('0.3'),
    );
    expect(price.toString()).to.equal(
      '226996287752.678057810335753063814267017558211732849518876855922215569664',
    );
    expect(
      getRawRelativePriceFromTokenValueProportion(
        inRangePosition.tickLower,
        inRangePosition.tickUpper,
        new Big('0'),
      ).toString(),
    ).to.equal(tickToBigPrice(inRangePosition.tickUpper).toString());
    expect(
      getRawRelativePriceFromTokenValueProportion(
        inRangePosition.tickLower,
        inRangePosition.tickUpper,
        new Big('1'),
      ).toString(),
    ).to.equal(tickToBigPrice(inRangePosition.tickLower).toString());

    // Verify that the calculated price indeed corresponds to ~30% of the position value in token0.
    const token0ValueProportion = getTokenValueProportionFromPriceRatio(
      inRangePosition.tickLower,
      inRangePosition.tickUpper,
      price,
    );
    expect(token0ValueProportion.toFixed(30)).to.equal(
      '0.299999999999999999999998780740',
    );

    // Verify that price condition is generated correctly.
    const condition = generatePriceConditionFromTokenValueProportion(
      inRangePosition.tickLower,
      inRangePosition.tickUpper,
      false,
      new Big('0.3'),
      /*durationSec=*/ 7200,
    );
    expect(PriceConditionSchema.safeParse(condition).success).to.equal(true);
    expect(condition).to.deep.equal({
      type: ConditionTypeEnum.enum.Price,
      lte: undefined,
      gte: '226996287752.678057810335753063814267017558211732849518876855922215569664',
      durationSec: 7200,
    });
    expect(
      generatePriceConditionFromTokenValueProportion(
        inRangePosition.tickLower,
        inRangePosition.tickUpper,
        true,
        new Big('0.95'),
        /*durationSec=*/ undefined,
      ),
    ).to.deep.equal({
      type: ConditionTypeEnum.enum.Price,
      lte: '104792862935.904580651554157750042230410340267140482472644533377909257225',
      gte: undefined,
      durationSec: undefined,
    });
    const ratio = new Big('0.299999999999999999999998780740');
    const pp = getRawRelativePriceFromTokenValueProportion(
      -887220,
      27720,
      ratio,
    );
    const DP = ratio.toString().length - 3;
    Big.DP = DP;
    const ratio2 = getTokenValueProportionFromPriceRatio(-887220, 27720, pp);
    expect(ratio.toFixed(DP)).to.equal(ratio2.toFixed(DP));
  });

  it('Test getRebalancedPosition', async function () {
    // rebalance to an out of range position
    const newTickLower = inRangePosition.tickUpper;
    const newTickUpper = newTickLower + 10 * TICK_SPACINGS[FeeAmount.MEDIUM];
    const newPosition = getRebalancedPosition(
      inRangePosition,
      newTickLower,
      newTickUpper,
    );
    expect(JSBI.toNumber(newPosition.amount1.quotient)).to.equal(0);
    const revertedPosition = getRebalancedPosition(
      newPosition,
      inRangePosition.tickLower,
      inRangePosition.tickUpper,
    );
    const amount0 = JSBI.toNumber(inRangePosition.amount0.quotient);
    expect(
      JSBI.toNumber(revertedPosition.amount0.quotient),
    ).to.be.approximately(amount0, amount0 / 1e6);
    const amount1 = JSBI.toNumber(inRangePosition.amount1.quotient);
    expect(
      JSBI.toNumber(revertedPosition.amount1.quotient),
    ).to.be.approximately(amount1, amount1 / 1e6);
    const liquidity = JSBI.toNumber(inRangePosition.liquidity);
    expect(JSBI.toNumber(revertedPosition.liquidity)).to.be.approximately(
      liquidity,
      liquidity / 1e6,
    );
  });

  it('Test getPositionAtPrice', async function () {
    // corresponds to tick -870686
    const smallPrice = new Big('1.5434597458370203830544e-38');
    const position = new Position({
      pool: new Pool(
        inRangePosition.pool.token0,
        inRangePosition.pool.token1,
        3000,
        '797207963837958202618833735859',
        '4923530363713842',
        46177,
      ),
      liquidity: 68488980,
      tickLower: -887220,
      tickUpper: 52980,
    });
    const position1 = getPositionAtPrice(position, smallPrice);
    expect(JSBI.toNumber(position1.amount0.quotient)).to.greaterThan(0);
    expect(JSBI.toNumber(position1.amount1.quotient)).to.equal(0);
    const position2 = getPositionAtPrice(
      position,
      fractionToBig(
        tickToPrice(
          inRangePosition.pool.token0,
          inRangePosition.pool.token1,
          inRangePosition.tickUpper,
        ),
      ),
    );
    expect(JSBI.toNumber(position2.amount0.quotient)).to.equal(0);
    expect(JSBI.toNumber(position2.amount1.quotient)).to.greaterThan(0);
    const rebalancedPosition = getRebalancedPosition(position1, 46080, 62160);
    expect(JSBI.toNumber(rebalancedPosition.amount0.quotient)).to.greaterThan(
      0,
    );
    expect(JSBI.toNumber(rebalancedPosition.amount1.quotient)).to.equal(0);
  });

  it('Test projectRebalancedPositionAtPrice', async function () {
    const priceUpper = tickToPrice(
      inRangePosition.pool.token0,
      inRangePosition.pool.token1,
      inRangePosition.tickUpper,
    );
    // rebalance to an out of range position
    const newTickLower = inRangePosition.tickUpper;
    const newTickUpper = newTickLower + 10 * TICK_SPACINGS[FeeAmount.MEDIUM];
    const positionRebalancedAtCurrentPrice = getRebalancedPosition(
      inRangePosition,
      newTickLower,
      newTickUpper,
    );
    const positionRebalancedAtTickUpper = projectRebalancedPositionAtPrice(
      inRangePosition,
      fractionToBig(priceUpper),
      newTickLower,
      newTickUpper,
    );
    expect(
      JSBI.toNumber(positionRebalancedAtTickUpper.amount1.quotient),
    ).to.equal(0);
    // if rebalancing at the upper tick, `token0` are bought back at a higher price, hence `amount0` will be lower
    expect(
      JSBI.toNumber(
        positionRebalancedAtCurrentPrice.amount0.subtract(
          positionRebalancedAtTickUpper.amount0,
        ).quotient,
      ),
    ).to.greaterThan(0);
  });

  it('Test viewCollectableTokenAmounts', async function () {
    const positionDetails = await PositionDetails.fromPositionId(
      chainId,
      4n,
      publicClient,
    );
    const colletableTokenAmounts =
      await positionDetails.getCollectableTokenAmounts(publicClient);
    expect(colletableTokenAmounts).to.deep.equal({
      token0Amount: positionDetails.tokensOwed0,
      token1Amount: positionDetails.tokensOwed1,
    });
  });

  it('Test get position details', async function () {
    const { owner, position } = await PositionDetails.fromPositionId(
      chainId,
      4n,
      publicClient,
    );
    expect(owner).to.equal(eoa);
    expect(position).to.deep.equal(
      await getPosition(chainId, 4n, publicClient),
    );
  });

  it('Test getAllPositions', async function () {
    const publicClient = getPublicClient(1);
    // an address with 90+ positions
    const address = '0xD68C7F0b57476D5C9e5686039FDFa03f51033a4f';
    const positionDetails = await getAllPositions(
      address,
      chainId,
      publicClient,
    );
    const npm = getNPM(chainId, publicClient);
    const numPositions = await npm.read.balanceOf([address]);
    const positionIds = await Promise.all(
      [...Array(Number(numPositions)).keys()].map((index) =>
        npm.read.tokenOfOwnerByIndex([address, BigInt(index)]),
      ),
    );
    const positionInfos = new Map(
      await Promise.all(
        positionIds.map(async (positionId) => {
          return [
            positionId.toString(),
            await getPosition(chainId, positionId, publicClient),
          ] as const;
        }),
      ),
    );
    expect(positionDetails.size).to.equal(positionInfos.size);
    for (const [tokenId, pos] of positionDetails.entries()) {
      const position = positionInfos.get(tokenId);
      expect(position).to.not.be.undefined;
      expect(position?.pool.token0).to.deep.equal(pos.pool.token0);
      expect(position?.pool.token1).to.deep.equal(pos.pool.token1);
      expect(position?.pool.fee).to.equal(pos.pool.fee);
      expect(position?.liquidity.toString()).to.equal(pos.liquidity.toString());
      expect(position?.tickLower).to.equal(pos.tickLower);
      expect(position?.tickUpper).to.equal(pos.tickUpper);
    }
  });

  it('Test getAllPositions with large balances', async function () {
    const publicClient = getPublicClient(1);
    // An address with 7000+ positions on mainnet.
    const address = '0x6dD91BdaB368282dc4Ea4f4beFc831b78a7C38C0';
    const positionDetails = await getAllPositions(
      address,
      chainId,
      publicClient,
    );
    expect(positionDetails.size).to.greaterThan(7000);
  });

  it('Test getReinvestedPosition', async function () {
    const chainId = ApertureSupportedChainId.ARBITRUM_MAINNET_CHAIN_ID;
    const { aperture_uniswap_v3_automan } = getChainInfo(chainId);
    const jsonRpcUrl = `https://arbitrum-mainnet.infura.io/v3/${process.env.INFURA_API_KEY}`;
    const publicClient = getInfuraClient('arbitrum-mainnet');
    const positionId = 761879n;
    const blockNumber = 119626480n;
    const npm = getNPM(chainId, publicClient);
    const opts = {
      blockNumber,
    };
    const owner = await npm.read.ownerOf([positionId], opts);
    expect(
      await npm.read.isApprovedForAll(
        [owner, aperture_uniswap_v3_automan],
        opts,
      ),
    ).to.be.false;
    const [liquidity] = await getReinvestedPosition(
      chainId,
      positionId,
      publicClient,
      blockNumber,
    );
    await testClient.reset({
      blockNumber,
      jsonRpcUrl,
    });
    await testClient.impersonateAccount({ address: owner });
    const walletClient = testClient.extend(walletActions);
    await getNPM(chainId, undefined, walletClient).write.setApprovalForAll(
      [aperture_uniswap_v3_automan, true],
      {
        account: owner,
        chain: walletClient.chain,
      },
    );
    {
      const publicClient = await hre.viem.getPublicClient();
      const { liquidity: liquidityBefore } = await getPosition(
        chainId,
        positionId,
        publicClient,
      );
      const data = getAutomanReinvestCalldata(
        positionId,
        BigInt(Math.round(new Date().getTime() / 1000 + 60 * 10)), // 10 minutes from now.
      );
      await walletClient.sendTransaction({
        account: owner,
        chain: walletClient.chain,
        to: aperture_uniswap_v3_automan,
        data,
      });
      const { liquidity: liquidityAfter } = await getPosition(
        chainId,
        positionId,
        publicClient,
      );
      expect(
        JSBI.subtract(liquidityAfter, liquidityBefore).toString(),
      ).to.equal(liquidity.toString());
    }
  });
});

describe('CoinGecko tests', function () {
  let testClient: TestClient;
  let publicClient: PublicClient;

  beforeEach(async function () {
    testClient = await hre.viem.getTestClient();
    publicClient = await hre.viem.getPublicClient();
    await resetFork(testClient);
  });

  it('Test CoinGecko single price', async function () {
    const token = await getToken(WETH_ADDRESS, chainId, publicClient);
    const usdPrice = await getTokenPriceFromCoingecko(
      token,
      'usd',
      process.env.COINGECKO_API_KEY,
    );
    expect(usdPrice).to.be.greaterThan(0);
    const ethPrice = await getTokenPriceFromCoingecko(
      token,
      'eth',
      process.env.COINGECKO_API_KEY,
    );
    expect(ethPrice).to.be.closeTo(1, 0.01);
  });

  it('Test CoinGecko price list', async function () {
    {
      const prices = await getTokenPriceListFromCoingecko(
        await Promise.all([
          getToken(WBTC_ADDRESS, chainId, publicClient),
          getToken(WETH_ADDRESS, chainId, publicClient),
        ]),
        'eth',
        process.env.COINGECKO_API_KEY,
      );
      for (const price of Object.values(prices)) {
        expect(price).to.be.greaterThan(0);
      }
    }

    {
      const prices = await getTokenPriceListFromCoingeckoWithAddresses(
        ApertureSupportedChainId.ETHEREUM_MAINNET_CHAIN_ID,
        [WBTC_ADDRESS, WETH_ADDRESS],
        'usd',
        process.env.COINGECKO_API_KEY,
      );
      for (const price of Object.values(prices)) {
        expect(price).to.be.greaterThan(0);
      }
    }

    expect(
      getTokenPriceListFromCoingecko(
        await Promise.all([
          getToken(
            WBTC_ADDRESS,
            ApertureSupportedChainId.ETHEREUM_MAINNET_CHAIN_ID,
            publicClient,
          ),
          new Token(
            ApertureSupportedChainId.ARBITRUM_MAINNET_CHAIN_ID,
            '0xFd086bC7CD5C481DCC9C85ebE478A1C0b69FCbb9',
            6,
          ),
        ]),
        'usd',
      ),
    ).to.be.rejectedWith('All tokens must have the same chain id');
  });

  it('Test CoinGecko historical price list', async function () {
    const token = await getToken(WETH_ADDRESS, chainId, publicClient);
    const prices = await getTokenHistoricalPricesFromCoingecko(
      token,
      30,
      'usd',
      process.env.COINGECKO_API_KEY,
    );
    expect(prices.length).to.be.greaterThan(0);
  });
});

describe('Price to tick conversion', function () {
  const token0 = new Token(1, WBTC_ADDRESS, 18);
  const token1 = new Token(1, WETH_ADDRESS, 18);
  const fee = FeeAmount.MEDIUM;
  const zeroPrice = new Price(token0, token1, '1', '0');
  const maxPrice = new Price(
    token0,
    token1,
    MAX_PRICE.denominator,
    MAX_PRICE.numerator,
  );

  it('A zero price should return MIN_TICK', function () {
    expect(priceToClosestUsableTick(zeroPrice, fee)).to.equal(
      nearestUsableTick(TickMath.MIN_TICK, TICK_SPACINGS[fee]),
    );
  });

  it('The tick is invariant to the order of base/quote tokens', function () {
    expect(priceToClosestUsableTick(zeroPrice.invert(), fee)).to.equal(
      priceToClosestUsableTick(zeroPrice, fee),
    );
    expect(priceToClosestUsableTick(maxPrice.invert(), fee)).to.equal(
      priceToClosestUsableTick(maxPrice, fee),
    );
  });

  it('If token1 is the baseCurrency, then a price of 0 should return MAX_TICK', function () {
    expect(
      priceToClosestUsableTick(new Price(token1, token0, '1', '0'), fee),
    ).to.equal(nearestUsableTick(TickMath.MAX_TICK, TICK_SPACINGS[fee]));
  });

  it('MIN_PRICE should return MIN_TICK', function () {
    expect(
      priceToClosestUsableTick(
        new Price(token0, token1, MIN_PRICE.denominator, MIN_PRICE.numerator),
        fee,
      ),
    ).to.equal(nearestUsableTick(TickMath.MIN_TICK, TICK_SPACINGS[fee]));
  });

  it('Prices greater than MAX_PRICE should return MAX_TICK', function () {
    expect(
      priceToClosestUsableTick(
        new Price(
          token0,
          token1,
          MAX_PRICE.denominator,
          JSBI.add(MAX_PRICE.numerator, JSBI.BigInt(1)),
        ),
        fee,
      ),
    ).to.equal(nearestUsableTick(TickMath.MAX_TICK, TICK_SPACINGS[fee]));
  });

  it('MAX_PRICE should return MAX_TICK', function () {
    expect(priceToClosestUsableTick(maxPrice, fee)).to.equal(
      nearestUsableTick(TickMath.MAX_TICK, TICK_SPACINGS[fee]),
    );
  });

  it('Sqrt ratio to price', function () {
    const price = alignPriceToClosestUsableTick(maxPrice, fee);
    const tick = priceToClosestUsableTick(price, fee);
    expect(
      sqrtRatioToPrice(TickMath.getSqrtRatioAtTick(tick), token0, token1),
    ).to.deep.equal(price);

    const minPrice = tickToPrice(token0, token1, TickMath.MIN_TICK);
    expect(
      sqrtRatioToPrice(TickMath.MIN_SQRT_RATIO, token0, token1),
    ).to.deep.equal(minPrice);
  });

  it('Price to sqrt ratio', function () {
    const tick = priceToClosestUsableTick(maxPrice, fee);
    const sqrtRatioX96 = TickMath.getSqrtRatioAtTick(tick);
    const price = sqrtRatioToPrice(sqrtRatioX96, token0, token1);
    expect(priceToSqrtRatioX96(fractionToBig(price)).toString()).to.equal(
      sqrtRatioX96.toString(),
    );
  });

  it('Price to Big', function () {
    const minPrice = tickToPrice(token0, token1, TickMath.MIN_TICK);
    const bigPrice = fractionToBig(minPrice);
    expect(
      minPrice.equalTo(
        new Fraction(bigPrice.mul(Q192).toFixed(0), Q192.toFixed(0)),
      ),
    ).to.be.true;
  });

  it('Tick to limit order range', function () {
    const tick = 18;
    Object.entries(TICK_SPACINGS).forEach(([fee, tickSpacing]) => {
      const { tickAvg, tickLower, tickUpper } = tickToLimitOrderRange(
        tick,
        Number(fee),
      );
      expect(Number.isInteger(tickAvg)).to.be.true;
      expect(Number.isInteger(tickLower)).to.be.true;
      expect(Number.isInteger(tickUpper)).to.be.true;
      expect(Math.round(tick - tickAvg)).to.be.lessThan(tickSpacing);
      expect(tickAvg).to.equal(Math.floor((tickLower + tickUpper) / 2));
      expect(tickUpper - tickLower).to.equal(tickSpacing);
    });
    const widthMultiplier = 2;
    const { tickAvg, tickLower, tickUpper } = tickToLimitOrderRange(
      tick,
      fee,
      widthMultiplier,
    );
    const tickSpacing = TICK_SPACINGS[fee];
    expect(Math.round(tick - tickAvg)).to.be.lessThan(tickSpacing);
    expect(tickAvg).to.equal(Math.floor((tickLower + tickUpper) / 2));
    expect(tickUpper - tickLower).to.equal(widthMultiplier * tickSpacing);
  });

  it('Tick to big price', function () {
    expect(tickToBigPrice(100).toNumber()).to.be.equal(
      new Big(1.0001).pow(100).toNumber(),
    );
  });

  it('Range width and ratio to ticks', function () {
    const tickCurrent = 200000;
    const price = tickToBigPrice(tickCurrent);
    const token0ValueProportion = new Big(0.3);
    const width = 1000;
    const { tickLower, tickUpper } = rangeWidthRatioToTicks(
      width,
      tickCurrent,
      token0ValueProportion,
    );
    expect(tickUpper - tickLower).to.equal(width);
    const priceLowerSqrt = tickToBigPrice(tickLower).sqrt();
    const priceUpperSqrt = tickToBigPrice(tickUpper).sqrt();
    // amount0 = liquidity * (1 / sqrt(price)) - (1 / sqrt(priceUpper))
    const amount0 = new Big(1)
      .div(price.sqrt())
      .minus(new Big(1).div(priceUpperSqrt));
    // amount1 = liquidity * (sqrt(price) - sqrt(priceLower))
    const amount1 = price.sqrt().minus(priceLowerSqrt);
    const value0 = amount0.times(price);
    const ratio = value0.div(value0.add(amount1)).toNumber();
    expect(ratio).to.be.closeTo(token0ValueProportion.toNumber(), 0.001);
  });

  it('Human price to closest tick', function () {
    const tick = humanPriceToClosestTick(token0, token1, maxPrice.toFixed());
    expect(tick).to.equal(TickMath.MAX_TICK - 1);
  });
});

describe('Pool subgraph query tests', function () {
  it('Fee tier distribution', async function () {
    const [distribution, distributionOppositeTokenOrder] = await Promise.all([
      getFeeTierDistribution(chainId, WBTC_ADDRESS, WETH_ADDRESS),
      getFeeTierDistribution(chainId, WETH_ADDRESS, WBTC_ADDRESS),
    ]);
    expect(distribution).to.deep.equal(distributionOppositeTokenOrder);
    expect(
      Object.values(distribution).reduce(
        (partialSum, num) => partialSum + num,
        0,
      ),
    ).to.be.approximately(/*expected=*/ 1, /*delta=*/ 1e-9);
  });

  async function testLiquidityDistribution(
    chainId: ApertureSupportedChainId,
    pool: Pool,
  ) {
    const tickCurrentAligned =
      Math.floor(pool.tickCurrent / pool.tickSpacing) * pool.tickSpacing;
    const tickLower = pool.tickCurrent - DOUBLE_TICK;
    const tickUpper = pool.tickCurrent + DOUBLE_TICK;
    const [liquidityArr, tickToLiquidityMap] = await Promise.all([
      getLiquidityArrayForPool(chainId, pool, tickLower, tickUpper),
      getTickToLiquidityMapForPool(chainId, pool, tickLower, tickUpper),
    ]);
    expect(liquidityArr.length).to.be.greaterThan(0);
    expect(tickToLiquidityMap.size).to.be.greaterThan(0);
    for (const liquidity of tickToLiquidityMap.values()) {
      expect(JSBI.greaterThanOrEqual(liquidity, JSBI.BigInt(0))).to.equal(true);
    }
    expect(
      liquidityArr[
        liquidityArr.findIndex(({ tick }) => tick > tickCurrentAligned) - 1
      ].liquidityActive,
    ).to.equal(pool.liquidity.toString());
  }

  it('Tick liquidity distribution - Ethereum mainnet', async function () {
    const pool = await getPool(
      WBTC_ADDRESS,
      WETH_ADDRESS,
      FeeAmount.LOW,
      chainId,
      getPublicClient(chainId),
    );
    await testLiquidityDistribution(chainId, pool);
  });

  it('Tick liquidity distribution - Arbitrum mainnet', async function () {
    const arbitrumChainId = ApertureSupportedChainId.ARBITRUM_MAINNET_CHAIN_ID;
    const WETH_ARBITRUM = getAddress(
      '0x82af49447d8a07e3bd95bd0d56f35241523fbab1',
    );
    const USDC_ARBITRUM = getAddress(
      '0xff970a61a04b1ca14834a43f5de4533ebddb5cc8',
    );
    const pool = await getPool(
      WETH_ARBITRUM,
      USDC_ARBITRUM,
      FeeAmount.LOW,
      arbitrumChainId,
      getPublicClient(arbitrumChainId),
    );
    await testLiquidityDistribution(arbitrumChainId, pool);
  });
});

describe('Recurring rebalance tests', function () {
  const arbitrumChainId = ApertureSupportedChainId.ARBITRUM_MAINNET_CHAIN_ID;
  const WETH_ARBITRUM = getAddress(
    '0x82af49447d8a07e3bd95bd0d56f35241523fbab1',
  );
  const USDC_ARBITRUM = getAddress(
    '0xff970a61a04b1ca14834a43f5de4533ebddb5cc8',
  );
  let pool: Pool;

  before(async function () {
    pool = await getPool(
      WETH_ARBITRUM,
      USDC_ARBITRUM,
      FeeAmount.LOW,
      arbitrumChainId,
      getPublicClient(arbitrumChainId),
    );
  });

  it('Test convertRecurringCondition', async function () {
    const price = fractionToBig(pool.token0Price);
    {
      const recurringCondition = {
        type: RecurringConditionTypeEnum.enum.RecurringPercentage,
        gteTickOffset: 100,
        lteTickOffset: -100,
      } as RecurringPercentageCondition;
      const priceCondition = convertRecurringCondition(
        recurringCondition,
        pool,
      );
      expect(new Big(priceCondition.gte!).gt(price)).to.be.true;
      expect(new Big(priceCondition.lte!).lt(price)).to.be.true;
    }
    {
      const recurringCondition = {
        type: RecurringConditionTypeEnum.enum.RecurringPrice,
        baseToken: 0,
        gtePriceOffset: '100',
        ltePriceOffset: '-100',
      } as RecurringPriceCondition;
      const priceCondition = convertRecurringCondition(
        recurringCondition,
        pool,
      );
      expect(new Big(priceCondition.gte!).gt(price)).to.be.true;
      expect(new Big(priceCondition.lte!).lt(price)).to.be.true;
    }
    {
      const recurringCondition = {
        type: RecurringConditionTypeEnum.enum.RecurringPrice,
        baseToken: 1,
        gtePriceOffset: '0.0001',
        ltePriceOffset: '-0.0001',
      } as RecurringPriceCondition;
      const priceCondition = convertRecurringCondition(
        recurringCondition,
        pool,
      );
      expect(new Big(priceCondition.gte!).gt(price)).to.be.true;
      expect(new Big(priceCondition.lte!).lt(price)).to.be.true;
    }
    {
      const recurringCondition = {
        type: RecurringConditionTypeEnum.enum.RecurringRatio,
        gteToken0ValueProportion: '0.6',
        lteToken0ValueProportion: '0.4',
      } as RecurringRatioCondition;
      const priceCondition = convertRecurringCondition(
        recurringCondition,
        pool,
        pool.tickCurrent - 100,
        pool.tickCurrent + 100,
      );
      expect(new Big(priceCondition.gte!).gt(price)).to.be.true;
      expect(new Big(priceCondition.lte!).lt(price)).to.be.true;
    }
  });

  it('Test normalizeTicks', async function () {
    {
      const action = {
        type: ActionTypeEnum.enum.RecurringPercentage,
        tickLowerOffset: -100,
        tickUpperOffset: 100,
      } as RecurringPercentageAction;
      const { tickLower } = normalizeTicks(action, pool);
      expect(tickLower).to.equal(
        nearestUsableTick(
          pool.tickCurrent + action.tickLowerOffset,
          pool.tickSpacing,
        ),
      );
    }
    {
      const action = {
        type: ActionTypeEnum.enum.RecurringPrice,
        baseToken: 0,
        priceLowerOffset: '-100',
        priceUpperOffset: '100',
      } as RecurringPriceAction;
      const { tickLower, tickUpper } = normalizeTicks(action, pool);
      expect(tickLower).to.be.lessThan(pool.tickCurrent);
      expect(tickUpper).to.be.greaterThan(pool.tickCurrent);
    }
    {
      const action = {
        type: ActionTypeEnum.enum.RecurringRatio,
        tickRangeWidth: 1000,
        token0ValueProportion: '0.5',
      } as RecurringRatioAction;
      const { tickLower, tickUpper } = normalizeTicks(action, pool);
      expect(tickLower).to.be.lessThan(pool.tickCurrent);
      expect(tickUpper).to.be.greaterThan(pool.tickCurrent);
      expect(tickUpper - tickLower).to.equal(action.tickRangeWidth);
    }
  });
});

describe('Routing tests', function () {
  it('Test optimalRebalance', async function () {
    const chainId = ApertureSupportedChainId.ARBITRUM_MAINNET_CHAIN_ID;
    const publicClient = getInfuraClient('arbitrum-mainnet');
    const tokenId = 726230n;
    const blockNumber = 119626480n;
    const { pool, position } = await PositionDetails.fromPositionId(
      chainId,
      tokenId,
      publicClient,
      blockNumber,
    );
    const tickLower = nearestUsableTick(
      pool.tickCurrent - 10 * pool.tickSpacing,
      pool.tickSpacing,
    );
    const tickUpper = nearestUsableTick(
      pool.tickCurrent + 10 * pool.tickSpacing,
      pool.tickSpacing,
    );
    const owner = await getNPM(chainId, publicClient).read.ownerOf([tokenId]);
    const { liquidity } = await optimalRebalance(
      chainId,
      tokenId,
      tickLower,
      tickUpper,
      0n,
      true,
      owner,
      0.1,
      publicClient,
      blockNumber,
    );
    const { liquidity: predictedLiquidity } = getRebalancedPosition(
      position,
      tickLower,
      tickUpper,
    );
    expect(Number(liquidity.toString())).to.be.closeTo(
      Number(predictedLiquidity.toString()),
      Number(predictedLiquidity.toString()) * 0.1,
    );
  });
});

describe('Automan transaction tests', function () {
  async function dealERC20(
    token0: Address,
    token1: Address,
    amount0: bigint,
    amount1: bigint,
    from: Address,
    to: Address,
  ) {
    const infuraClient = getInfuraClient();
    const [token0Overrides, token1Overrides] = await Promise.all([
      getERC20Overrides(token0, from, to, amount0, infuraClient),
      getERC20Overrides(token1, from, to, amount1, infuraClient),
    ]);
    for (const slot of Object.keys(token0Overrides[token0].stateDiff!)) {
      await hardhatForkProvider.send('hardhat_setStorageAt', [
        token0,
        slot,
        defaultAbiCoder.encode(['uint256'], [amount0]),
      ]);
    }
    for (const slot of Object.keys(token1Overrides[token1].stateDiff!)) {
      await hardhatForkProvider.send('hardhat_setStorageAt', [
        token1,
        slot,
        defaultAbiCoder.encode(['uint256'], [amount1]),
      ]);
    }
  }

  it('Optimal mint no need swap', async function () {
    const testClient = await hre.viem.getTestClient();
    const publicClient = await hre.viem.getPublicClient();
    await resetFork(testClient);
    const pool = await getPool(
      WBTC_ADDRESS,
      WETH_ADDRESS,
      FeeAmount.MEDIUM,
      chainId,
      publicClient,
    );
    const tickLower = nearestUsableTick(
      pool.tickCurrent - 10 * pool.tickSpacing,
      pool.tickSpacing,
    );
    const tickUpper = nearestUsableTick(
      pool.tickCurrent + 10 * pool.tickSpacing,
      pool.tickSpacing,
    );
    const hypotheticalPosition = new Position({
      pool,
      liquidity: '10000000000000000',
      tickLower,
      tickUpper,
    });

    await dealERC20(
      pool.token0.address as Address,
      pool.token1.address as Address,
      BigInt(hypotheticalPosition.amount0.quotient.toString()),
      BigInt(hypotheticalPosition.amount1.quotient.toString()),
      eoa,
      getChainInfo(chainId).aperture_uniswap_v3_automan,
    );
    const { swapRoute } = await getOptimalMintSwapInfo(
      chainId,
      hypotheticalPosition.amount0,
      hypotheticalPosition.amount1,
      FeeAmount.MEDIUM,
      tickLower,
      tickUpper,
      eoa,
      BigInt(Math.floor(Date.now() / 1000) + 60),
      0.5,
      publicClient,
      new providers.MulticallProvider(hardhatForkProvider),
      // 1inch quote currently doesn't support the no-swap case.
      false,
    );

    expect(swapRoute?.length).to.equal(0);
  });

  it('Increase liquidity optimal with 1inch', async function () {
    const testClient = await hre.viem.getTestClient();
    const publicClient = await hre.viem.getPublicClient();
    await resetFork(testClient);
    const pool = await getPool(
      WBTC_ADDRESS,
      WETH_ADDRESS,
      FeeAmount.MEDIUM,
      chainId,
      publicClient,
    );
    const positionId = 4;
    const position = await getPosition(
      chainId,
      BigInt(positionId),
      publicClient,
    );

    const amount0 = BigInt(new Big(10).pow(pool.token0.decimals).toFixed());
    const amount1 = BigInt(new Big(10).pow(pool.token1.decimals).toFixed());
    await dealERC20(
      pool.token0.address as Address,
      pool.token1.address as Address,
      amount0,
      amount1,
      eoa,
      getChainInfo(chainId).aperture_uniswap_v3_automan,
    );

    // const { swapPath, swapRoute, priceImpact } = await getIncreaseLiquidityOptimalSwapInfo(
    const { swapPath, priceImpact } = await getIncreaseLiquidityOptimalSwapInfo(
      {
        tokenId: positionId,
        slippageTolerance: new Percent(5, 1000),
        deadline: Math.floor(Date.now() / 1000 + 60 * 30),
      },
      chainId,
      CurrencyAmount.fromRawAmount(pool.token0, amount0.toString()),
      CurrencyAmount.fromRawAmount(pool.token1, amount1.toString()),
      eoa as Address,
      publicClient,
      new providers.MulticallProvider(hardhatForkProvider),
      position,
      true,
    );

    // TODO: can't garantee the route is from 1inch stably, find a better test case later
    // expect(JSON.stringify(swapRoute)).to.equal(
    //   '[[[{"name":"UNISWAP_V3","part":100,"fromTokenAddress":"0x2260fac5e5542a773aa44fbcfedf7c193bc2c599","toTokenAddress":"0xc02aaa39b223fe8d0a0e5c4f27ead9083c756cc2"}]]]',
    // );

    expect(swapPath.tokenIn).to.eq(WBTC_ADDRESS);
    expect(swapPath.tokenOut).to.eq(WETH_ADDRESS);
    expect(swapPath.amountIn).to.eq('54462595');
    expect(swapPath.amountOut).to.eq('10457456628013072930');
    expect(swapPath.minAmountOut).to.eq('10405169344873007565');

    expect(priceImpact.toFixed(6)).to.equal('0.000852');
  });

  it('Increase liquidity optimal no need swap', async function () {
    const testClient = await hre.viem.getTestClient();
    const publicClient = await hre.viem.getPublicClient();
    await resetFork(testClient);
    const pool = await getPool(
      WBTC_ADDRESS,
      WETH_ADDRESS,
      FeeAmount.MEDIUM,
      chainId,
      publicClient,
    );
    const positionId = 4;
    const [, , , , , tickLower, tickUpper] = await getNPM(
      chainId,
      publicClient,
    ).read.positions([BigInt(positionId)]);

    const hypotheticalPosition = new Position({
      pool,
      liquidity: '10000000000000000',
      tickLower,
      tickUpper,
    });

    await dealERC20(
      pool.token0.address as Address,
      pool.token1.address as Address,
      BigInt(hypotheticalPosition.amount0.quotient.toString()),
      BigInt(hypotheticalPosition.amount1.quotient.toString()),
      eoa,
      getChainInfo(chainId).aperture_uniswap_v3_automan,
    );

    const { swapRoute } = await getIncreaseLiquidityOptimalSwapInfo(
      {
        tokenId: positionId,
        slippageTolerance: new Percent(5, 1000),
        deadline: Math.floor(Date.now() / 1000 + 60 * 30),
      },
      chainId,
      hypotheticalPosition.amount0,
      hypotheticalPosition.amount1,
      eoa as Address,
      publicClient,
      new providers.MulticallProvider(hardhatForkProvider),
      hypotheticalPosition,
      // 1inch quote currently doesn't support the no-swap case.
      false,
    );

    expect(swapRoute?.length).to.equal(0);
  });
});<|MERGE_RESOLUTION|>--- conflicted
+++ resolved
@@ -1,11 +1,7 @@
 import { providers } from '@0xsequence/multicall';
 import '@nomicfoundation/hardhat-viem';
-<<<<<<< HEAD
-import { Fraction, Price, Token } from '@uniswap/sdk-core';
-=======
 import { Fraction, Percent, Price, Token } from '@uniswap/sdk-core';
 import { CurrencyAmount } from '@uniswap/smart-order-router';
->>>>>>> 245d0aae
 import {
   FeeAmount,
   Pool,
