--- conflicted
+++ resolved
@@ -1414,7 +1414,51 @@
   });
 });
 
-<<<<<<< HEAD
+describe('Routing tests', function () {
+  it('Test optimalRebalance', async function () {
+    const chainId = ApertureSupportedChainId.ARBITRUM_MAINNET_CHAIN_ID;
+    const publicClient = getInfuraClient('arbitrum-mainnet');
+    const tokenId = 726230n;
+    const blockNumber = 119626480n;
+    const { pool, position } = await PositionDetails.fromPositionId(
+      chainId,
+      tokenId,
+      publicClient,
+      blockNumber,
+    );
+    const tickLower = nearestUsableTick(
+      pool.tickCurrent - 10 * pool.tickSpacing,
+      pool.tickSpacing,
+    );
+    const tickUpper = nearestUsableTick(
+      pool.tickCurrent + 10 * pool.tickSpacing,
+      pool.tickSpacing,
+    );
+    const owner = await getNPM(chainId, publicClient).read.ownerOf([tokenId]);
+    const { liquidity } = await optimalRebalance(
+      chainId,
+      tokenId,
+      tickLower,
+      tickUpper,
+      0n,
+      true,
+      owner,
+      0.1,
+      publicClient,
+      blockNumber,
+    );
+    const { liquidity: predictedLiquidity } = getRebalancedPosition(
+      position,
+      tickLower,
+      tickUpper,
+    );
+    expect(Number(liquidity.toString())).to.be.closeTo(
+      Number(predictedLiquidity.toString()),
+      Number(predictedLiquidity.toString()) * 0.1,
+    );
+  });
+});
+
 describe('Automan transaction tests', function () {
   async function dealERC20(
     token0: Address,
@@ -1550,49 +1594,5 @@
     );
 
     expect(swapRoute?.length).to.equal(0);
-=======
-describe('Routing tests', function () {
-  it('Test optimalRebalance', async function () {
-    const chainId = ApertureSupportedChainId.ARBITRUM_MAINNET_CHAIN_ID;
-    const publicClient = getInfuraClient('arbitrum-mainnet');
-    const tokenId = 726230n;
-    const blockNumber = 119626480n;
-    const { pool, position } = await PositionDetails.fromPositionId(
-      chainId,
-      tokenId,
-      publicClient,
-      blockNumber,
-    );
-    const tickLower = nearestUsableTick(
-      pool.tickCurrent - 10 * pool.tickSpacing,
-      pool.tickSpacing,
-    );
-    const tickUpper = nearestUsableTick(
-      pool.tickCurrent + 10 * pool.tickSpacing,
-      pool.tickSpacing,
-    );
-    const owner = await getNPM(chainId, publicClient).read.ownerOf([tokenId]);
-    const { liquidity } = await optimalRebalance(
-      chainId,
-      tokenId,
-      tickLower,
-      tickUpper,
-      0n,
-      true,
-      owner,
-      0.1,
-      publicClient,
-      blockNumber,
-    );
-    const { liquidity: predictedLiquidity } = getRebalancedPosition(
-      position,
-      tickLower,
-      tickUpper,
-    );
-    expect(Number(liquidity.toString())).to.be.closeTo(
-      Number(predictedLiquidity.toString()),
-      Number(predictedLiquidity.toString()) * 0.1,
-    );
->>>>>>> 7acc24a3
   });
 });