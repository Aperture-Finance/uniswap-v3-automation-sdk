--- conflicted
+++ resolved
@@ -1,10 +1,6 @@
 import { providers } from '@0xsequence/multicall';
-<<<<<<< HEAD
+import '@nomicfoundation/hardhat-viem';
 import { Fraction, Percent, Price, Token } from '@uniswap/sdk-core';
-=======
-import '@nomicfoundation/hardhat-viem';
-import { Fraction, Price, Token } from '@uniswap/sdk-core';
->>>>>>> 88fcd23c
 import { CurrencyAmount } from '@uniswap/smart-order-router';
 import {
   FeeAmount,
