import {
  FeeAmount,
  Pool,
  Position,
  TICK_SPACINGS,
  TickMath,
  nearestUsableTick,
  tickToPrice,
} from '@aperture_finance/uniswap-v3-sdk';
import '@nomicfoundation/hardhat-viem';
import { Fraction, Percent, Price, Token } from '@uniswap/sdk-core';
import { CurrencyAmount } from '@uniswap/smart-order-router';
import { AutomatedMarketMakerEnum } from 'aperture-lens/dist/src/viem';
import Big from 'big.js';
import chai from 'chai';
import chaiAsPromised from 'chai-as-promised';
import { config as dotenvConfig } from 'dotenv';
import { BigNumber } from 'ethers';
import { defaultAbiCoder } from 'ethers/lib/utils';
import hre, { ethers } from 'hardhat';
import JSBI from 'jsbi';
import _ from 'lodash';
import {
  Address,
  PublicClient,
  TestClient,
  createPublicClient,
  createWalletClient,
  encodeAbiParameters,
  encodeFunctionData,
  getAddress,
  getContractAddress,
  http,
  parseAbiParameters,
  walletActions,
  zeroAddress,
} from 'viem';
import { privateKeyToAccount } from 'viem/accounts';
import { arbitrum, mainnet } from 'viem/chains';

import {
  ActionTypeEnum,
  ApertureSupportedChainId,
  ConditionTypeEnum,
  DOUBLE_TICK,
  IERC20__factory,
  MAX_PRICE,
  MIN_PRICE,
  PriceConditionSchema,
  Q192,
  RecurringConditionTypeEnum,
  RecurringPercentageAction,
  RecurringPercentageCondition,
  RecurringPriceAction,
  RecurringPriceCondition,
  RecurringRatioAction,
  RecurringRatioCondition,
  UniV3Automan,
  UniV3Automan__factory,
  UniV3OptimalSwapRouter__factory,
  alignPriceToClosestUsableTick,
  convertRecurringCondition,
  fractionToBig,
  getAMMInfo,
  getRawRelativePriceFromTokenValueProportion,
  getTokenHistoricalPricesFromCoingecko,
  getTokenPriceFromCoingecko,
  getTokenPriceListFromCoingecko,
  getTokenPriceListFromCoingeckoWithAddresses,
  getTokenValueProportionFromPriceRatio,
  humanPriceToClosestTick,
  normalizeTicks,
  priceToClosestUsableTick,
  priceToSqrtRatioX96,
  rangeWidthRatioToTicks,
  sqrtRatioToPrice,
  tickToBigPrice,
  tickToLimitOrderRange,
} from '../../src';
import {
  E_Solver,
  PositionDetails,
  checkPositionApprovalStatus,
  computeOperatorApprovalSlot,
  estimateRebalanceGas,
  estimateReinvestGas,
  generateAccessList,
  generatePriceConditionFromTokenValueProportion,
  generateTypedDataForPermit,
  getAllPositions,
  getAutomanReinvestCalldata,
  getERC20Overrides,
  getFeeTierDistribution,
  getIncreaseLiquidityOptimalSwapInfo,
  getLiquidityArrayForPool,
  getMintedPositionIdFromTxReceipt,
  getNPM,
  getOptimalMintSwapInfo,
  getPool,
  getPosition,
  getPositionAtPrice,
  getPublicClient,
  getRebalanceSwapInfo,
  getRebalanceTx,
  getRebalancedPosition,
  getReinvestedPosition,
  getTickToLiquidityMapForPool,
  getToken,
  getTokenSvg,
  isPositionInRange,
  projectRebalancedPositionAtPrice,
  simulateIncreaseLiquidityOptimal,
  simulateMintOptimal,
} from '../../src/viem';
import { amm, hardhatForkProvider } from './helper/common';

dotenvConfig();

chai.use(chaiAsPromised);
const expect = chai.expect;
const chainId = ApertureSupportedChainId.ETHEREUM_MAINNET_CHAIN_ID;
const UNIV3_AMM = AutomatedMarketMakerEnum.enum.UNISWAP_V3;
// A whale address (Avax bridge) on Ethereum mainnet with a lot of ethers and token balances.
const WHALE_ADDRESS = '0x8EB8a3b98659Cce290402893d0123abb75E3ab28';
const WBTC_ADDRESS = '0x2260FAC5E5542a773Aa44fBCfeDf7C193bc2C599';
const WETH_ADDRESS = '0xC02aaA39b223FE8D0A0e5C4F27eAD9083C756Cc2';
// Owner of position id 4 on Ethereum mainnet.
const eoa = '0x4bD047CA72fa05F0B89ad08FE5Ba5ccdC07DFFBF';
// A fixed epoch second value representing a moment in the year 2099.
const deadline = '4093484400';

// Test wallet so we can test signing permit messages.
// Public key: 0x035dcbb4b39244cef94d3263074f358a1d789e6b99f278d5911f9694da54312636
// Address: 0x1ccaCD01fD2d973e134EC6d4F916b90A45634eCe
const TEST_WALLET_PRIVATE_KEY =
  '0x077646fb889571f9ce30e420c155812277271d4d914c799eef764f5709cafd5b';

async function resetFork(testClient: TestClient, blockNumber = 19210000n) {
  await testClient.reset({
    blockNumber,
    jsonRpcUrl: `https://mainnet.infura.io/v3/${process.env.INFURA_API_KEY}`,
  });
}

const infuraMap = {
  mainnet: mainnet,
  'arbitrum-mainnet': arbitrum,
};

function getInfuraClient(chain: keyof typeof infuraMap = 'mainnet') {
  return createPublicClient({
    chain: infuraMap[chain],
    transport: http(
      `https://${chain}.infura.io/v3/${process.env.INFURA_API_KEY}`,
    ),
  });
}

describe('Estimate gas tests', function () {
  async function estimateRebalanceGasWithFrom(from: Address | undefined) {
    const blockNumber = 17975698n;
    const publicClient = getInfuraClient();
    const token0 = WBTC_ADDRESS;
    const token1 = WETH_ADDRESS;
    const fee = FeeAmount.MEDIUM;
    const amount0Desired = 100000000n;
    const amount1Desired = 1000000000000000000n;
    const pool = await getPool(
      token0,
      token1,
      fee,
      chainId,
      UNIV3_AMM,
      publicClient,
      blockNumber,
    );
    const mintParams = {
      token0: token0 as Address,
      token1: token1 as Address,
      fee,
      tickLower: nearestUsableTick(
        pool.tickCurrent - 10 * pool.tickSpacing,
        pool.tickSpacing,
      ),
      tickUpper: nearestUsableTick(
        pool.tickCurrent + 10 * pool.tickSpacing,
        pool.tickSpacing,
      ),
      amount0Desired,
      amount1Desired,
      amount0Min: BigInt(0),
      amount1Min: BigInt(0),
      recipient: eoa as Address,
      deadline: BigInt(Math.floor(Date.now() / 1000 + 60 * 30)),
    };
    const gas = await estimateRebalanceGas(
      chainId,
      UNIV3_AMM,
      publicClient,
      from,
      eoa,
      mintParams,
      4n,
      undefined,
      undefined,
      blockNumber,
    );
    return gas;
  }

  async function estimateReinvestGasWithFrom(from: Address | undefined) {
    const blockNumber = 17975698n;
    const publicClient = getInfuraClient();
    const amount0Desired = 100000n;
    const amount1Desired = 1000000000000000n;
    const gas = await estimateReinvestGas(
      chainId,
      UNIV3_AMM,
      publicClient,
      from,
      eoa,
      4n,
      BigInt(Math.floor(Date.now() / 1000 + 60 * 30)),
      amount0Desired,
      amount1Desired,
      BigInt(0),
      '0x',
      blockNumber,
    );
    return gas;
  }

  it('Test estimateRebalanceGas with owner', async function () {
    const gas = await estimateRebalanceGasWithFrom(eoa);
    expect(gas).to.equal(779808n);
  });

  it('Test estimateRebalanceGas with whale', async function () {
    const gas = await estimateRebalanceGasWithFrom(undefined);
    expect(gas).to.equal(782346n);
  });

  it('Test estimateReinvestGas with owner', async function () {
    const gas = await estimateReinvestGasWithFrom(eoa);
    expect(gas).to.equal(530653n);
  });

  it('Test estimateReinvestGas with whale', async function () {
    const gas = await estimateReinvestGasWithFrom(undefined);
    expect(gas).to.equal(530653n);
  });
});

describe('State overrides tests', function () {
  it('Test computeOperatorApprovalSlot', async function () {
    const testClient = await hre.viem.getTestClient();
    const publicClient = await hre.viem.getPublicClient();
    await resetFork(testClient);
    await testClient.impersonateAccount({ address: WHALE_ADDRESS });
    const walletClient = testClient.extend(walletActions);
    // Deploy Automan.
    await walletClient.deployContract({
      abi: UniV3Automan__factory.abi,
      account: WHALE_ADDRESS,
      chain: mainnet,
      args: [
        getAMMInfo(chainId, UNIV3_AMM)!.nonfungiblePositionManager,
        /*owner=*/ WHALE_ADDRESS,
      ],
      bytecode: UniV3Automan__factory.bytecode,
    });
    const automanAddress = getContractAddress({
      from: WHALE_ADDRESS,
      nonce: BigInt(
        await publicClient.getTransactionCount({
          address: WHALE_ADDRESS,
        }),
      ),
    });
    const npm = getAMMInfo(chainId, UNIV3_AMM)!.nonfungiblePositionManager;
    const slot = computeOperatorApprovalSlot(eoa, automanAddress);
    expect(slot).to.equal(
      '0xaf12655eb680e77b7549c03375fd65c7a46c2854e913a071f6412c5b3d693f31',
    );
    expect(await publicClient.getStorageAt({ address: npm, slot })).to.equal(
      encodeAbiParameters(parseAbiParameters('bool'), [false]),
    );
    await testClient.impersonateAccount({ address: eoa });
    await getNPM(
      chainId,
      UNIV3_AMM,
      undefined,
      walletClient,
    ).write.setApprovalForAll([automanAddress, true], {
      account: eoa,
      chain: mainnet,
    });
    expect(await publicClient.getStorageAt({ address: npm, slot })).to.equal(
      encodeAbiParameters(parseAbiParameters('bool'), [true]),
    );
  });

  it('Test generateAccessList', async function () {
    const publicClient = getInfuraClient();
    const balanceOfData = encodeFunctionData({
      abi: IERC20__factory.abi,
      args: [eoa] as const,
      functionName: 'balanceOf',
    });
    const { accessList } = await generateAccessList(
      {
        from: zeroAddress,
        to: WETH_ADDRESS,
        data: balanceOfData,
      },
      publicClient,
    );
    expect(accessList[0].storageKeys[0]).to.equal(
      '0x5408245386fab212e3c3357882670a5f5af556f7edf543831e2995afd71f4348',
    );
  });

  it('Test getTokensOverrides', async function () {
    const publicClient = getInfuraClient();
    const amount0Desired = 1000000000000000000n;
    const amount1Desired = 100000000n;
    const { apertureAutoman } = getAMMInfo(chainId, UNIV3_AMM)!;
    const stateOverrides = {
      ...(await getERC20Overrides(
        WETH_ADDRESS,
        eoa,
        apertureAutoman,
        amount0Desired,
        publicClient,
      )),
      ...(await getERC20Overrides(
        WBTC_ADDRESS,
        eoa,
        apertureAutoman,
        amount1Desired,
        publicClient,
      )),
    };
    expect(stateOverrides).to.deep.equal({
      [WETH_ADDRESS]: {
        stateDiff: {
          '0x5408245386fab212e3c3357882670a5f5af556f7edf543831e2995afd71f4348':
            '0x0000000000000000000000000000000000000000000000000de0b6b3a7640000',
          '0x746950bb1accd12acebc948663f14ea555a83343e6f94af3b6143301c7cadd30':
            '0x0000000000000000000000000000000000000000000000000de0b6b3a7640000',
        },
      },
      [WBTC_ADDRESS]: {
        stateDiff: {
          '0x45746063dcd859f1d120c6388dbc814c95df435a74a62b64d984ad16fe434fff':
            '0x0000000000000000000000000000000000000000000000000000000005f5e100',
          '0x71f8d5def281e31983e4625bff84022ae0c3d962552b2a6a1798de60e3860703':
            '0x0000000000000000000000000000000000000000000000000000000005f5e100',
        },
      },
    });
  });

  it('Test simulateMintOptimal', async function () {
    const blockNumber = 17975698n;
    const publicClient = getInfuraClient();
    const token0 = WBTC_ADDRESS;
    const token1 = WETH_ADDRESS;
    const fee = FeeAmount.MEDIUM;
    const amount0Desired = 100000000n;
    const amount1Desired = 1000000000000000000n;
    const pool = await getPool(
      token0,
      token1,
      fee,
      chainId,
      UNIV3_AMM,
      publicClient,
      blockNumber,
    );
    const mintParams = {
      token0: token0 as Address,
      token1: token1 as Address,
      fee,
      tickLower: nearestUsableTick(
        pool.tickCurrent - 10 * pool.tickSpacing,
        pool.tickSpacing,
      ),
      tickUpper: nearestUsableTick(
        pool.tickCurrent + 10 * pool.tickSpacing,
        pool.tickSpacing,
      ),
      amount0Desired,
      amount1Desired,
      amount0Min: BigInt(0),
      amount1Min: BigInt(0),
      recipient: eoa as Address,
      deadline: BigInt(Math.floor(Date.now() / 1000 + 60 * 30)),
    };

    const [, liquidity, amount0, amount1] = await simulateMintOptimal(
      chainId,
      UNIV3_AMM,
      publicClient,
      eoa,
      mintParams,
      undefined,
      blockNumber,
    );
    expect(liquidity.toString()).to.equal('716894157038546');
    expect(amount0.toString()).to.equal('51320357');
    expect(amount1.toString()).to.equal('8736560293857784398');
  });

  it('Test simulateIncreaseLiquidityOptimal', async function () {
    const blockNumber = 17975698n;
    const positionId = 4n;
    const publicClient = getInfuraClient();
    const amount0Desired = 100000000n;
    const amount1Desired = 1000000000000000000n;
    const position = await getPosition(
      chainId,
      UNIV3_AMM,
      4n,
      publicClient,
      blockNumber,
    );
    const increaseParams = {
      tokenId: positionId,
      amount0Desired,
      amount1Desired,
      amount0Min: BigInt(0),
      amount1Min: BigInt(0),
      deadline: BigInt(Math.floor(Date.now() / 1000 + 60 * 30)),
    };

    const [, amount0, amount1] = await simulateIncreaseLiquidityOptimal(
      chainId,
      UNIV3_AMM,
      publicClient,
      eoa as Address,
      position,
      increaseParams,
      undefined,
      blockNumber,
    );
    expect(amount0.toString()).to.equal('61259538');
    expect(amount1.toString()).to.equal('7156958298534991565');
  });
});

describe('Position util tests', function () {
  let inRangePosition: Position;
  let testClient: TestClient;
  let publicClient: PublicClient;

  beforeEach(async function () {
    testClient = await hre.viem.getTestClient();
    publicClient = await hre.viem.getPublicClient();
    await resetFork(testClient, 17188000n);
    inRangePosition = await getPosition(chainId, UNIV3_AMM, 4n, publicClient);
  });

  it('Position approval', async function () {
    const { apertureAutoman } = getAMMInfo(chainId, UNIV3_AMM)!;
    // This position is owned by `eoa`.
    const positionId = 4n;
    expect(
      await checkPositionApprovalStatus(
        positionId,
        undefined,
        chainId,
        UNIV3_AMM,
        publicClient,
      ),
    ).to.deep.equal({
      hasAuthority: false,
      owner: eoa,
      reason: 'missingSignedPermission',
    });

    await testClient.impersonateAccount({ address: eoa });
    const walletClient = testClient.extend(walletActions);
    const npm = getNPM(chainId, UNIV3_AMM, undefined, walletClient);
    await npm.write.setApprovalForAll([apertureAutoman, true], {
      account: eoa,
      chain: walletClient.chain,
    });
    expect(
      await checkPositionApprovalStatus(
        positionId,
        undefined,
        chainId,
        UNIV3_AMM,
        publicClient,
      ),
    ).to.deep.equal({
      hasAuthority: true,
      owner: eoa,
      reason: 'onChainUserLevelApproval',
    });

    await npm.write.approve([apertureAutoman, positionId], {
      account: eoa,
      chain: walletClient.chain,
    });
    expect(
      await checkPositionApprovalStatus(
        positionId,
        undefined,
        chainId,
        UNIV3_AMM,
        publicClient,
      ),
    ).to.deep.include({
      hasAuthority: true,
      reason: 'onChainPositionSpecificApproval',
    });

    expect(
      await checkPositionApprovalStatus(
        0n, // Nonexistent position id.
        undefined,
        chainId,
        UNIV3_AMM,
        publicClient,
      ),
    ).to.deep.include({
      hasAuthority: false,
      reason: 'nonexistentPositionId',
    });
  });

  it('Position permit', async function () {
    const positionId = 4n;
    const account = privateKeyToAccount(TEST_WALLET_PRIVATE_KEY);
    await testClient.impersonateAccount({ address: eoa });
    const walletClient = testClient.extend(walletActions);
    const npm = getNPM(chainId, UNIV3_AMM, undefined, walletClient);

    // Transfer position id 4 from `eoa` to the test wallet.
    await npm.write.transferFrom([eoa, account.address, positionId], {
      account: eoa,
      chain: walletClient.chain,
    });

    // Construct and sign a permit digest that approves position id 4.
    const client = createWalletClient({
      account,
      chain: mainnet,
      transport: http(),
    });
    const permitTypedData = await generateTypedDataForPermit(
      chainId,
      UNIV3_AMM,
      positionId,
      BigInt(deadline),
      publicClient,
    );
    const signature = await client.signTypedData({
      ...permitTypedData,
    });

    // Check test wallet's permit.
    expect(
      await checkPositionApprovalStatus(
        positionId,
        {
          deadline,
          signature,
        },
        chainId,
        UNIV3_AMM,
        publicClient,
      ),
    ).to.deep.include({
      hasAuthority: true,
      reason: 'offChainPositionSpecificApproval',
    });

    // Test permit message with an incorrect position id.
    const anotherPermitTypedData = await generateTypedDataForPermit(
      chainId,
      UNIV3_AMM,
      positionId + 1n,
      BigInt(deadline),
      publicClient,
    );
    const anotherSignature = await client.signTypedData({
      ...anotherPermitTypedData,
    });
    expect(
      await checkPositionApprovalStatus(
        positionId,
        {
          deadline,
          signature: anotherSignature,
        },
        chainId,
        UNIV3_AMM,
        publicClient,
      ),
    ).to.deep.include({
      hasAuthority: false,
      reason: 'invalidSignedPermission',
    });
  });

  it('Position in-range', async function () {
    const outOfRangePosition = await getPosition(
      chainId,
      UNIV3_AMM,
      7n,
      publicClient,
    );
    expect(isPositionInRange(inRangePosition)).to.equal(true);
    expect(isPositionInRange(outOfRangePosition)).to.equal(false);
  });

  it('Token Svg', async function () {
    const url = await getTokenSvg(chainId, UNIV3_AMM, 4n, publicClient);
    expect(url.toString().slice(0, 60)).to.equal(
      'data:image/svg+xml;base64,PHN2ZyB3aWR0aD0iMjkwIiBoZWlnaHQ9Ij',
    );
  });

  it('Token value proportion to price conversion', async function () {
    const price = getRawRelativePriceFromTokenValueProportion(
      inRangePosition.tickLower,
      inRangePosition.tickUpper,
      new Big('0.3'),
    );
    expect(price.toString()).to.equal(
      '226996287752.678057810335753063814267017558211732849518876855922215569664',
    );
    expect(
      getRawRelativePriceFromTokenValueProportion(
        inRangePosition.tickLower,
        inRangePosition.tickUpper,
        new Big('0'),
      ).toString(),
    ).to.equal(tickToBigPrice(inRangePosition.tickUpper).toString());
    expect(
      getRawRelativePriceFromTokenValueProportion(
        inRangePosition.tickLower,
        inRangePosition.tickUpper,
        new Big('1'),
      ).toString(),
    ).to.equal(tickToBigPrice(inRangePosition.tickLower).toString());

    // Verify that the calculated price indeed corresponds to ~30% of the position value in token0.
    const token0ValueProportion = getTokenValueProportionFromPriceRatio(
      inRangePosition.tickLower,
      inRangePosition.tickUpper,
      price,
    );
    expect(token0ValueProportion.toFixed(30)).to.equal(
      '0.299999999999999999999998780740',
    );

    // Verify that price condition is generated correctly.
    const condition = generatePriceConditionFromTokenValueProportion(
      inRangePosition.tickLower,
      inRangePosition.tickUpper,
      false,
      new Big('0.3'),
      /*durationSec=*/ 7200,
    );
    expect(PriceConditionSchema.safeParse(condition).success).to.equal(true);
    expect(condition).to.deep.equal({
      type: ConditionTypeEnum.enum.Price,
      lte: undefined,
      gte: '226996287752.678057810335753063814267017558211732849518876855922215569664',
      durationSec: 7200,
    });
    expect(
      generatePriceConditionFromTokenValueProportion(
        inRangePosition.tickLower,
        inRangePosition.tickUpper,
        true,
        new Big('0.95'),
        /*durationSec=*/ undefined,
      ),
    ).to.deep.equal({
      type: ConditionTypeEnum.enum.Price,
      lte: '104792862935.904580651554157750042230410340267140482472644533377909257225',
      gte: undefined,
      durationSec: undefined,
    });
    const ratio = new Big('0.299999999999999999999998780740');
    const pp = getRawRelativePriceFromTokenValueProportion(
      -887220,
      27720,
      ratio,
    );
    const DP = ratio.toString().length - 3;
    Big.DP = DP;
    const ratio2 = getTokenValueProportionFromPriceRatio(-887220, 27720, pp);
    expect(ratio.toFixed(DP)).to.equal(ratio2.toFixed(DP));
  });

  it('Test getRebalancedPosition', async function () {
    // rebalance to an out of range position
    const newTickLower = inRangePosition.tickUpper;
    const newTickUpper = newTickLower + 10 * TICK_SPACINGS[FeeAmount.MEDIUM];
    const newPosition = getRebalancedPosition(
      inRangePosition,
      newTickLower,
      newTickUpper,
    );
    expect(JSBI.toNumber(newPosition.amount1.quotient)).to.equal(0);
    const revertedPosition = getRebalancedPosition(
      newPosition,
      inRangePosition.tickLower,
      inRangePosition.tickUpper,
    );
    const amount0 = JSBI.toNumber(inRangePosition.amount0.quotient);
    expect(
      JSBI.toNumber(revertedPosition.amount0.quotient),
    ).to.be.approximately(amount0, amount0 / 1e6);
    const amount1 = JSBI.toNumber(inRangePosition.amount1.quotient);
    expect(
      JSBI.toNumber(revertedPosition.amount1.quotient),
    ).to.be.approximately(amount1, amount1 / 1e6);
    const liquidity = JSBI.toNumber(inRangePosition.liquidity);
    expect(JSBI.toNumber(revertedPosition.liquidity)).to.be.approximately(
      liquidity,
      liquidity / 1e6,
    );
  });

  it('Test getPositionAtPrice', async function () {
    // corresponds to tick -870686
    const smallPrice = new Big('1.5434597458370203830544e-38');
    const position = new Position({
      pool: new Pool(
        inRangePosition.pool.token0,
        inRangePosition.pool.token1,
        3000,
        '797207963837958202618833735859',
        '4923530363713842',
        46177,
      ),
      liquidity: 68488980,
      tickLower: -887220,
      tickUpper: 52980,
    });
    const position1 = getPositionAtPrice(position, smallPrice);
    expect(JSBI.toNumber(position1.amount0.quotient)).to.greaterThan(0);
    expect(JSBI.toNumber(position1.amount1.quotient)).to.equal(0);
    const position2 = getPositionAtPrice(
      position,
      fractionToBig(
        tickToPrice(
          inRangePosition.pool.token0,
          inRangePosition.pool.token1,
          inRangePosition.tickUpper,
        ),
      ),
    );
    expect(JSBI.toNumber(position2.amount0.quotient)).to.equal(0);
    expect(JSBI.toNumber(position2.amount1.quotient)).to.greaterThan(0);
    const rebalancedPosition = getRebalancedPosition(position1, 46080, 62160);
    expect(JSBI.toNumber(rebalancedPosition.amount0.quotient)).to.greaterThan(
      0,
    );
    expect(JSBI.toNumber(rebalancedPosition.amount1.quotient)).to.equal(0);
  });

  it('Test projectRebalancedPositionAtPrice', async function () {
    const priceUpper = tickToPrice(
      inRangePosition.pool.token0,
      inRangePosition.pool.token1,
      inRangePosition.tickUpper,
    );
    // rebalance to an out of range position
    const newTickLower = inRangePosition.tickUpper;
    const newTickUpper = newTickLower + 10 * TICK_SPACINGS[FeeAmount.MEDIUM];
    const positionRebalancedAtCurrentPrice = getRebalancedPosition(
      inRangePosition,
      newTickLower,
      newTickUpper,
    );
    const positionRebalancedAtTickUpper = projectRebalancedPositionAtPrice(
      inRangePosition,
      fractionToBig(priceUpper),
      newTickLower,
      newTickUpper,
    );
    expect(
      JSBI.toNumber(positionRebalancedAtTickUpper.amount1.quotient),
    ).to.equal(0);
    // if rebalancing at the upper tick, `token0` are bought back at a higher price, hence `amount0` will be lower
    expect(
      JSBI.toNumber(
        positionRebalancedAtCurrentPrice.amount0.subtract(
          positionRebalancedAtTickUpper.amount0,
        ).quotient,
      ),
    ).to.greaterThan(0);
  });

  it('Test viewCollectableTokenAmounts', async function () {
    const positionDetails = await PositionDetails.fromPositionId(
      chainId,
      UNIV3_AMM,
      4n,
      publicClient,
    );
    const colletableTokenAmounts =
      await positionDetails.getCollectableTokenAmounts(UNIV3_AMM, publicClient);
    expect(colletableTokenAmounts).to.deep.equal({
      token0Amount: positionDetails.tokensOwed0,
      token1Amount: positionDetails.tokensOwed1,
    });
  });

  it('Test get position details', async function () {
    const { owner, position } = await PositionDetails.fromPositionId(
      chainId,
      UNIV3_AMM,
      4n,
      publicClient,
    );
    expect(owner).to.equal(eoa);
    expect(position).to.deep.equal(
      await getPosition(chainId, UNIV3_AMM, 4n, publicClient),
    );
  });

  it('Test getAllPositions', async function () {
    const publicClient = getPublicClient(1);
    // an address with 90+ positions
    const address = '0xD68C7F0b57476D5C9e5686039FDFa03f51033a4f';
    const positionDetails = await getAllPositions(
      address,
      chainId,
      UNIV3_AMM,
      publicClient,
    );
    const npm = getNPM(chainId, UNIV3_AMM, publicClient);
    const numPositions = await npm.read.balanceOf([address]);
    const positionIds = await Promise.all(
      [...Array(Number(numPositions)).keys()].map((index) =>
        npm.read.tokenOfOwnerByIndex([address, BigInt(index)]),
      ),
    );
    const positionInfos = new Map(
      await Promise.all(
        positionIds.map(async (positionId) => {
          return [
            positionId.toString(),
            await getPosition(chainId, UNIV3_AMM, positionId, publicClient),
          ] as const;
        }),
      ),
    );
    expect(positionDetails.size).to.equal(positionInfos.size);
    for (const [tokenId, pos] of positionDetails.entries()) {
      const position = positionInfos.get(tokenId);
      expect(position).to.not.be.undefined;
      expect(position?.pool.token0).to.deep.equal(pos.pool.token0);
      expect(position?.pool.token1).to.deep.equal(pos.pool.token1);
      expect(position?.pool.fee).to.equal(pos.pool.fee);
      expect(position?.liquidity.toString()).to.equal(pos.liquidity.toString());
      expect(position?.tickLower).to.equal(pos.tickLower);
      expect(position?.tickUpper).to.equal(pos.tickUpper);
    }
  });

  it('Test getAllPositions with large balances', async function () {
    const publicClient = getPublicClient(1);
    // An address with 7000+ positions on mainnet.
    const address = '0x6dD91BdaB368282dc4Ea4f4beFc831b78a7C38C0';
    const positionDetails = await getAllPositions(
      address,
      chainId,
      UNIV3_AMM,
      publicClient,
    );
    expect(positionDetails.size).to.greaterThan(7000);
  });

  it('Test getReinvestedPosition', async function () {
    const chainId = ApertureSupportedChainId.ARBITRUM_MAINNET_CHAIN_ID;
    const { apertureAutoman } = getAMMInfo(chainId, UNIV3_AMM)!;
    const jsonRpcUrl = `https://arbitrum-mainnet.infura.io/v3/${process.env.INFURA_API_KEY}`;
    const publicClient = getInfuraClient('arbitrum-mainnet');
    const positionId = 761879n;
    const blockNumber = 119626480n;
    const npm = getNPM(chainId, UNIV3_AMM, publicClient);
    const opts = {
      blockNumber,
    };
    const owner = await npm.read.ownerOf([positionId], opts);
    expect(await npm.read.isApprovedForAll([owner, apertureAutoman], opts)).to
      .be.false;
    const [liquidity] = await getReinvestedPosition(
      chainId,
      UNIV3_AMM,
      positionId,
      publicClient,
      blockNumber,
    );
    await testClient.reset({
      blockNumber,
      jsonRpcUrl,
    });
    await testClient.impersonateAccount({ address: owner });
    const walletClient = testClient.extend(walletActions);
    await getNPM(
      chainId,
      UNIV3_AMM,
      undefined,
      walletClient,
    ).write.setApprovalForAll([apertureAutoman, true], {
      account: owner,
      chain: walletClient.chain,
    });
    {
      const publicClient = await hre.viem.getPublicClient();
      const { liquidity: liquidityBefore } = await getPosition(
        chainId,
        UNIV3_AMM,
        positionId,
        publicClient,
      );
      const data = getAutomanReinvestCalldata(
        positionId,
        BigInt(Math.round(new Date().getTime() / 1000 + 60 * 10)), // 10 minutes from now.
      );
      await walletClient.sendTransaction({
        account: owner,
        chain: walletClient.chain,
        to: apertureAutoman,
        data,
      });
      const { liquidity: liquidityAfter } = await getPosition(
        chainId,
        UNIV3_AMM,
        positionId,
        publicClient,
      );
      expect(
        JSBI.subtract(liquidityAfter, liquidityBefore).toString(),
      ).to.equal(liquidity.toString());
    }
  });
});

describe('CoinGecko tests', function () {
  let testClient: TestClient;
  let publicClient: PublicClient;

  beforeEach(async function () {
    testClient = await hre.viem.getTestClient();
    publicClient = await hre.viem.getPublicClient();
    await resetFork(testClient);
  });

  it('Test CoinGecko single price', async function () {
    const token = await getToken(WETH_ADDRESS, chainId, publicClient);
    const usdPrice = await getTokenPriceFromCoingecko(
      token,
      'usd',
      process.env.COINGECKO_API_KEY,
    );
    expect(usdPrice).to.be.greaterThan(0);
    const ethPrice = await getTokenPriceFromCoingecko(
      token,
      'eth',
      process.env.COINGECKO_API_KEY,
    );
    expect(ethPrice).to.be.closeTo(1, 0.01);
  });

  it('Test CoinGecko price list', async function () {
    {
      const prices = await getTokenPriceListFromCoingecko(
        await Promise.all([
          getToken(WBTC_ADDRESS, chainId, publicClient),
          getToken(WETH_ADDRESS, chainId, publicClient),
        ]),
        'eth',
        process.env.COINGECKO_API_KEY,
      );
      for (const price of Object.values(prices)) {
        expect(price).to.be.greaterThan(0);
      }
    }

    {
      const prices = await getTokenPriceListFromCoingeckoWithAddresses(
        ApertureSupportedChainId.ETHEREUM_MAINNET_CHAIN_ID,
        [WBTC_ADDRESS, WETH_ADDRESS],
        'usd',
        process.env.COINGECKO_API_KEY,
      );
      for (const price of Object.values(prices)) {
        expect(price).to.be.greaterThan(0);
      }
    }

    expect(
      getTokenPriceListFromCoingecko(
        await Promise.all([
          getToken(
            WBTC_ADDRESS,
            ApertureSupportedChainId.ETHEREUM_MAINNET_CHAIN_ID,
            publicClient,
          ),
          new Token(
            ApertureSupportedChainId.ARBITRUM_MAINNET_CHAIN_ID,
            '0xFd086bC7CD5C481DCC9C85ebE478A1C0b69FCbb9',
            6,
          ),
        ]),
        'usd',
      ),
    ).to.be.rejectedWith('All tokens must have the same chain id');
  });

  it('Test CoinGecko historical price list', async function () {
    const token = await getToken(WETH_ADDRESS, chainId, publicClient);
    const prices = await getTokenHistoricalPricesFromCoingecko(
      token,
      30,
      'usd',
      process.env.COINGECKO_API_KEY,
    );
    expect(prices.length).to.be.greaterThan(0);
  });
});

describe('Price to tick conversion', function () {
  const token0 = new Token(1, WBTC_ADDRESS, 18);
  const token1 = new Token(1, WETH_ADDRESS, 18);
  const fee = FeeAmount.MEDIUM;
  const zeroPrice = new Price(token0, token1, '1', '0');
  const maxPrice = new Price(
    token0,
    token1,
    MAX_PRICE.denominator,
    MAX_PRICE.numerator,
  );

  it('A zero price should return MIN_TICK', function () {
    expect(priceToClosestUsableTick(zeroPrice, fee)).to.equal(
      nearestUsableTick(TickMath.MIN_TICK, TICK_SPACINGS[fee]),
    );
  });

  it('The tick is invariant to the order of base/quote tokens', function () {
    expect(priceToClosestUsableTick(zeroPrice.invert(), fee)).to.equal(
      priceToClosestUsableTick(zeroPrice, fee),
    );
    expect(priceToClosestUsableTick(maxPrice.invert(), fee)).to.equal(
      priceToClosestUsableTick(maxPrice, fee),
    );
  });

  it('If token1 is the baseCurrency, then a price of 0 should return MAX_TICK', function () {
    expect(
      priceToClosestUsableTick(new Price(token1, token0, '1', '0'), fee),
    ).to.equal(nearestUsableTick(TickMath.MAX_TICK, TICK_SPACINGS[fee]));
  });

  it('MIN_PRICE should return MIN_TICK', function () {
    expect(
      priceToClosestUsableTick(
        new Price(token0, token1, MIN_PRICE.denominator, MIN_PRICE.numerator),
        fee,
      ),
    ).to.equal(nearestUsableTick(TickMath.MIN_TICK, TICK_SPACINGS[fee]));
  });

  it('Prices greater than MAX_PRICE should return MAX_TICK', function () {
    expect(
      priceToClosestUsableTick(
        new Price(
          token0,
          token1,
          MAX_PRICE.denominator,
          JSBI.add(MAX_PRICE.numerator, JSBI.BigInt(1)),
        ),
        fee,
      ),
    ).to.equal(nearestUsableTick(TickMath.MAX_TICK, TICK_SPACINGS[fee]));
  });

  it('MAX_PRICE should return MAX_TICK', function () {
    expect(priceToClosestUsableTick(maxPrice, fee)).to.equal(
      nearestUsableTick(TickMath.MAX_TICK, TICK_SPACINGS[fee]),
    );
  });

  it('Sqrt ratio to price', function () {
    const price = alignPriceToClosestUsableTick(maxPrice, fee);
    const tick = priceToClosestUsableTick(price, fee);
    expect(
      sqrtRatioToPrice(TickMath.getSqrtRatioAtTick(tick), token0, token1),
    ).to.deep.equal(price);

    const minPrice = tickToPrice(token0, token1, TickMath.MIN_TICK);
    expect(
      sqrtRatioToPrice(TickMath.MIN_SQRT_RATIO, token0, token1),
    ).to.deep.equal(minPrice);
  });

  it('Price to sqrt ratio', function () {
    const tick = priceToClosestUsableTick(maxPrice, fee);
    const sqrtRatioX96 = TickMath.getSqrtRatioAtTick(tick);
    const price = sqrtRatioToPrice(sqrtRatioX96, token0, token1);
    expect(priceToSqrtRatioX96(fractionToBig(price)).toString()).to.equal(
      sqrtRatioX96.toString(),
    );
  });

  it('Price to Big', function () {
    const minPrice = tickToPrice(token0, token1, TickMath.MIN_TICK);
    const bigPrice = fractionToBig(minPrice);
    expect(
      minPrice.equalTo(
        new Fraction(bigPrice.mul(Q192).toFixed(0), Q192.toFixed(0)),
      ),
    ).to.be.true;
  });

  it('Tick to limit order range', function () {
    const tick = 18;
    Object.entries(TICK_SPACINGS).forEach(([fee, tickSpacing]) => {
      const { tickAvg, tickLower, tickUpper } = tickToLimitOrderRange(
        tick,
        Number(fee),
      );
      expect(Number.isInteger(tickAvg)).to.be.true;
      expect(Number.isInteger(tickLower)).to.be.true;
      expect(Number.isInteger(tickUpper)).to.be.true;
      expect(Math.round(tick - tickAvg)).to.be.lessThan(tickSpacing);
      expect(tickAvg).to.equal(Math.floor((tickLower + tickUpper) / 2));
      expect(tickUpper - tickLower).to.equal(tickSpacing);
    });
    const widthMultiplier = 2;
    const { tickAvg, tickLower, tickUpper } = tickToLimitOrderRange(
      tick,
      fee,
      widthMultiplier,
    );
    const tickSpacing = TICK_SPACINGS[fee];
    expect(Math.round(tick - tickAvg)).to.be.lessThan(tickSpacing);
    expect(tickAvg).to.equal(Math.floor((tickLower + tickUpper) / 2));
    expect(tickUpper - tickLower).to.equal(widthMultiplier * tickSpacing);
  });

  it('Tick to big price', function () {
    expect(tickToBigPrice(100).toNumber()).to.be.equal(
      new Big(1.0001).pow(100).toNumber(),
    );
  });

  it('Range width and ratio to ticks', function () {
    const tickCurrent = 200000;
    const price = tickToBigPrice(tickCurrent);
    const token0ValueProportion = new Big(0.3);
    const width = 1000;
    const { tickLower, tickUpper } = rangeWidthRatioToTicks(
      width,
      tickCurrent,
      token0ValueProportion,
    );
    expect(tickUpper - tickLower).to.equal(width);
    const priceLowerSqrt = tickToBigPrice(tickLower).sqrt();
    const priceUpperSqrt = tickToBigPrice(tickUpper).sqrt();
    // amount0 = liquidity * (1 / sqrt(price)) - (1 / sqrt(priceUpper))
    const amount0 = new Big(1)
      .div(price.sqrt())
      .minus(new Big(1).div(priceUpperSqrt));
    // amount1 = liquidity * (sqrt(price) - sqrt(priceLower))
    const amount1 = price.sqrt().minus(priceLowerSqrt);
    const value0 = amount0.times(price);
    const ratio = value0.div(value0.add(amount1)).toNumber();
    expect(ratio).to.be.closeTo(token0ValueProportion.toNumber(), 0.001);
  });

  it('Human price to closest tick', function () {
    const tick = humanPriceToClosestTick(token0, token1, maxPrice.toFixed());
    expect(tick).to.equal(TickMath.MAX_TICK - 1);
  });
});

describe('Pool subgraph query tests', function () {
  it('Fee tier distribution - Uniswap V3', async function () {
    const [distribution, distributionOppositeTokenOrder] = await Promise.all([
      getFeeTierDistribution(
        chainId,
        AutomatedMarketMakerEnum.enum.UNISWAP_V3,
        WBTC_ADDRESS,
        WETH_ADDRESS,
      ),
      getFeeTierDistribution(
        chainId,
        AutomatedMarketMakerEnum.enum.UNISWAP_V3,
        WETH_ADDRESS,
        WBTC_ADDRESS,
      ),
    ]);
    expect(distribution).to.deep.equal(distributionOppositeTokenOrder);
    expect(
      Object.values(distribution).reduce(
        (partialSum, num) => partialSum + num,
        0,
      ),
    ).to.be.approximately(/*expected=*/ 1, /*delta=*/ 1e-9);
  });

  it('Fee tier distribution - PancakeSwap V3', async function () {
    const USDT_ADDRESS = '0xdAC17F958D2ee523a2206206994597C13D831ec7';
    const [distribution, distributionOppositeTokenOrder] = await Promise.all([
      getFeeTierDistribution(
        chainId,
        AutomatedMarketMakerEnum.enum.PANCAKESWAP_V3,
        WETH_ADDRESS,
        USDT_ADDRESS,
      ),
      getFeeTierDistribution(
        chainId,
        AutomatedMarketMakerEnum.enum.PANCAKESWAP_V3,
        USDT_ADDRESS,
        WETH_ADDRESS,
      ),
    ]);
    expect(distribution).to.deep.equal(distributionOppositeTokenOrder);
    expect(
      Object.values(distribution).reduce(
        (partialSum, num) => partialSum + num,
        0,
      ),
    ).to.be.approximately(/*expected=*/ 1, /*delta=*/ 1e-9);
  });

  it('Fee tier distribution - UniswapV3 on BNB chain', async function () {
    const bnbChainId = ApertureSupportedChainId.BNB_MAINNET_CHAIN_ID;
    const WETH_BNB = '0x2170Ed0880ac9A755fd29B2688956BD959F933F8';
    const BTCB_BNB = '0x7130d2A12B9BCbFAe4f2634d864A1Ee1Ce3Ead9c';
    const [distribution, distributionOppositeTokenOrder] = await Promise.all([
      getFeeTierDistribution(
        bnbChainId,
        AutomatedMarketMakerEnum.enum.UNISWAP_V3,
        WETH_BNB,
        BTCB_BNB,
      ),
      getFeeTierDistribution(
        bnbChainId,
        AutomatedMarketMakerEnum.enum.UNISWAP_V3,
        BTCB_BNB,
        WETH_BNB,
      ),
    ]);
    expect(distribution).to.deep.equal(distributionOppositeTokenOrder);
    expect(
      Object.values(distribution).reduce(
        (partialSum, num) => partialSum + num,
        0,
      ),
    ).to.be.approximately(/*expected=*/ 1, /*delta=*/ 1e-9);
    console.log(distribution);
  });

  async function testLiquidityDistribution(
    chainId: ApertureSupportedChainId,
    amm: AutomatedMarketMakerEnum,
    pool: Pool,
  ) {
    const tickCurrentAligned =
      Math.floor(pool.tickCurrent / pool.tickSpacing) * pool.tickSpacing;
    const tickLower = pool.tickCurrent - DOUBLE_TICK;
    const tickUpper = pool.tickCurrent + DOUBLE_TICK;
    const [liquidityArr, tickToLiquidityMap] = await Promise.all([
      getLiquidityArrayForPool(chainId, amm, pool, tickLower, tickUpper),
      getTickToLiquidityMapForPool(chainId, amm, pool, tickLower, tickUpper),
    ]);
    expect(liquidityArr.length).to.be.greaterThan(0);
    expect(tickToLiquidityMap.size).to.be.greaterThan(0);
    for (const liquidity of tickToLiquidityMap.values()) {
      expect(JSBI.greaterThanOrEqual(liquidity, JSBI.BigInt(0))).to.equal(true);
    }
    expect(
      liquidityArr[
        liquidityArr.findIndex(({ tick }) => tick > tickCurrentAligned) - 1
      ].liquidityActive,
    ).to.equal(pool.liquidity.toString());
  }

  it('Tick liquidity distribution - Ethereum mainnet', async function () {
    const pool = await getPool(
      WBTC_ADDRESS,
      WETH_ADDRESS,
      FeeAmount.LOW,
      chainId,
      UNIV3_AMM,
      getPublicClient(chainId),
    );
    await testLiquidityDistribution(chainId, UNIV3_AMM, pool);
  });

  it('Tick liquidity distribution - Arbitrum mainnet', async function () {
    const arbitrumChainId = ApertureSupportedChainId.ARBITRUM_MAINNET_CHAIN_ID;
    const WETH_ARBITRUM = getAddress(
      '0x82af49447d8a07e3bd95bd0d56f35241523fbab1',
    );
    const USDC_ARBITRUM = getAddress(
      '0xff970a61a04b1ca14834a43f5de4533ebddb5cc8',
    );
    const pool = await getPool(
      WETH_ARBITRUM,
      USDC_ARBITRUM,
      FeeAmount.LOW,
      arbitrumChainId,
      UNIV3_AMM,
      getPublicClient(arbitrumChainId),
    );
    await testLiquidityDistribution(arbitrumChainId, UNIV3_AMM, pool);
  });

  it('Tick liquidity distribution - PCSV3 on the BNB chain', async function () {
    const bnbChainId = ApertureSupportedChainId.BNB_MAINNET_CHAIN_ID;
    const WETH_BNB = '0x2170Ed0880ac9A755fd29B2688956BD959F933F8';
    const BTCB_BNB = '0x7130d2A12B9BCbFAe4f2634d864A1Ee1Ce3Ead9c';
    const pool = await getPool(
      WETH_BNB,
      BTCB_BNB,
      FeeAmount.PCS_V3_MEDIUM,
      bnbChainId,
      AutomatedMarketMakerEnum.enum.PANCAKESWAP_V3,
      getPublicClient(bnbChainId),
    );
    await testLiquidityDistribution(
      bnbChainId,
      AutomatedMarketMakerEnum.enum.PANCAKESWAP_V3,
      pool,
    );
  });
});

describe('Recurring rebalance tests', function () {
  const arbitrumChainId = ApertureSupportedChainId.ARBITRUM_MAINNET_CHAIN_ID;
  const WETH_ARBITRUM = getAddress(
    '0x82af49447d8a07e3bd95bd0d56f35241523fbab1',
  );
  const USDC_ARBITRUM = getAddress(
    '0xff970a61a04b1ca14834a43f5de4533ebddb5cc8',
  );
  let pool: Pool;

  before(async function () {
    pool = await getPool(
      WETH_ARBITRUM,
      USDC_ARBITRUM,
      FeeAmount.LOW,
      arbitrumChainId,
      UNIV3_AMM,
      getPublicClient(arbitrumChainId),
    );
  });

  it('Test convertRecurringCondition', async function () {
    const price = fractionToBig(pool.token0Price);
    {
      const recurringCondition = {
        type: RecurringConditionTypeEnum.enum.RecurringPercentage,
        gteTickOffset: 100,
        lteTickOffset: -100,
      } as RecurringPercentageCondition;
      const priceCondition = convertRecurringCondition(
        recurringCondition,
        pool,
      );
      expect(new Big(priceCondition.gte!).gt(price)).to.be.true;
      expect(new Big(priceCondition.lte!).lt(price)).to.be.true;
    }
    {
      const recurringCondition = {
        type: RecurringConditionTypeEnum.enum.RecurringPrice,
        baseToken: 0,
        gtePriceOffset: '100',
        ltePriceOffset: '-100',
      } as RecurringPriceCondition;
      const priceCondition = convertRecurringCondition(
        recurringCondition,
        pool,
      );
      expect(new Big(priceCondition.gte!).gt(price)).to.be.true;
      expect(new Big(priceCondition.lte!).lt(price)).to.be.true;
    }
    {
      const recurringCondition = {
        type: RecurringConditionTypeEnum.enum.RecurringPrice,
        baseToken: 1,
        gtePriceOffset: '0.0001',
        ltePriceOffset: '-0.0001',
      } as RecurringPriceCondition;
      const priceCondition = convertRecurringCondition(
        recurringCondition,
        pool,
      );
      expect(new Big(priceCondition.gte!).gt(price)).to.be.true;
      expect(new Big(priceCondition.lte!).lt(price)).to.be.true;
    }
    {
      const recurringCondition = {
        type: RecurringConditionTypeEnum.enum.RecurringRatio,
        gteToken0ValueProportion: '0.6',
        lteToken0ValueProportion: '0.4',
      } as RecurringRatioCondition;
      const priceCondition = convertRecurringCondition(
        recurringCondition,
        pool,
        pool.tickCurrent - 100,
        pool.tickCurrent + 100,
      );
      expect(new Big(priceCondition.gte!).gt(price)).to.be.true;
      expect(new Big(priceCondition.lte!).lt(price)).to.be.true;
    }
  });

  it('Test normalizeTicks', async function () {
    {
      const action = {
        type: ActionTypeEnum.enum.RecurringPercentage,
        tickLowerOffset: -100,
        tickUpperOffset: 100,
      } as RecurringPercentageAction;
      const { tickLower } = normalizeTicks(action, pool);
      expect(tickLower).to.equal(
        nearestUsableTick(
          pool.tickCurrent + action.tickLowerOffset,
          pool.tickSpacing,
        ),
      );
    }
    {
      const action = {
        type: ActionTypeEnum.enum.RecurringPrice,
        baseToken: 0,
        priceLowerOffset: '-100',
        priceUpperOffset: '100',
      } as RecurringPriceAction;
      const { tickLower, tickUpper } = normalizeTicks(action, pool);
      expect(tickLower).to.be.lessThan(pool.tickCurrent);
      expect(tickUpper).to.be.greaterThan(pool.tickCurrent);
    }
    {
      const action = {
        type: ActionTypeEnum.enum.RecurringRatio,
        tickRangeWidth: 1000,
        token0ValueProportion: '0.5',
      } as RecurringRatioAction;
      const { tickLower, tickUpper } = normalizeTicks(action, pool);
      expect(tickLower).to.be.lessThan(pool.tickCurrent);
      expect(tickUpper).to.be.greaterThan(pool.tickCurrent);
      expect(tickUpper - tickLower).to.equal(action.tickRangeWidth);
    }
  });
});

describe('Viem - Automan transaction tests', function () {
  let testClient: TestClient;
  let publicClient: PublicClient;
  let automanContract: UniV3Automan;
  const automanAddress = getAMMInfo(chainId, amm)!.apertureAutoman;

  beforeEach(async function () {
    testClient = await hre.viem.getTestClient();
    publicClient = await hre.viem.getPublicClient();
    await resetFork(testClient);

    // Without this, Hardhat throws an InvalidInputError saying that WHALE_ADDRESS is an unknown account.
    // Likely a Hardhat bug.
    // await hardhatForkProvider.getBalance(WHALE_ADDRESS);

    // Deploy Automan.
    automanContract = await new UniV3Automan__factory(
      await ethers.getImpersonatedSigner(WHALE_ADDRESS),
    ).deploy(
      getAMMInfo(chainId, amm)!.nonfungiblePositionManager,
      /*owner=*/ WHALE_ADDRESS,
    );
    await automanContract.deployed();
    await automanContract.setFeeConfig({
      feeCollector: WHALE_ADDRESS,
      // Set the max fee deduction to 50%.
      feeLimitPips: BigNumber.from('500000000000000000'),
    });
    await automanContract.setControllers([WHALE_ADDRESS], [true]);
    const router = await new UniV3OptimalSwapRouter__factory(
      await ethers.getImpersonatedSigner(WHALE_ADDRESS),
    ).deploy(getAMMInfo(chainId, amm)!.nonfungiblePositionManager);
    await router.deployed();
    await automanContract.setSwapRouters([router.address], [true]);

    // Set Automan address in CHAIN_ID_TO_INFO.
    getAMMInfo(chainId, amm)!.apertureAutoman =
      automanContract.address as `0x${string}`;
    getAMMInfo(chainId, amm)!.optimalSwapRouter =
      router.address as `0x${string}`;

    // Owner of position id 4 sets Automan as operator.
    await testClient.impersonateAccount({ address: eoa });
    const walletClient = testClient.extend(walletActions);

    await getNPM(chainId, amm, undefined, walletClient).write.setApprovalForAll(
      [automanContract.address, true],
      {
        account: eoa,
        chain: walletClient.chain,
      },
    );
  });

  after(() => {
    // Reset Automan address in CHAIN_ID_TO_INFO.
    getAMMInfo(chainId, amm)!.apertureAutoman = automanAddress;
  });

  async function dealERC20(
    token0: Address,
    token1: Address,
    amount0: bigint,
    amount1: bigint,
    from: Address,
    to: Address,
  ) {
    const infuraClient = getInfuraClient();
    const [token0Overrides, token1Overrides] = await Promise.all([
      getERC20Overrides(token0, from, to, amount0, infuraClient),
      getERC20Overrides(token1, from, to, amount1, infuraClient),
    ]);
    for (const slot of Object.keys(token0Overrides[token0].stateDiff!)) {
      await hardhatForkProvider.send('hardhat_setStorageAt', [
        token0,
        slot,
        defaultAbiCoder.encode(['uint256'], [amount0]),
      ]);
    }
    for (const slot of Object.keys(token1Overrides[token1].stateDiff!)) {
      await hardhatForkProvider.send('hardhat_setStorageAt', [
        token1,
        slot,
        defaultAbiCoder.encode(['uint256'], [amount1]),
      ]);
    }
  }

  it('getRebalanceTx', async function () {
    const positionId = 4n;

    const existingPosition = await getPosition(
      chainId,
      amm,
      positionId,
      publicClient,
    );

    const { swapData, liquidity } = (
      await getRebalanceSwapInfo(
        chainId,
        amm,
        eoa,
        positionId,

        240000,
        300000,

        0.01 /*slippageTolerance*/,
        publicClient,
        [E_Solver.SamePool],
        existingPosition,
      )
    )[0];

    const { tx: txRequest } = await getRebalanceTx(
      chainId,
      amm,
      eoa,
      positionId,
      240000,
      300000,
      /*slippageTolerance=*/ new Percent(1, 100),
      /*deadlineEpochSeconds=*/ BigInt(Math.floor(Date.now() / 1000)),
      publicClient,
<<<<<<< HEAD
      '0x',
      0n,
=======
      swapData, // 0x
      liquidity,
>>>>>>> c53be9cb
      existingPosition,
    );
    // Owner of position id 4 sets Automan as operator.
    await testClient.impersonateAccount({ address: eoa });
    const walletClient = testClient.extend(walletActions);
    const txHash = await walletClient.sendTransaction({
      to: txRequest.to,
      data: txRequest.data,
      account: txRequest.from,
      // from: txRequest.from,
      chain: walletClient.chain,
    });
    const txReceipt = await publicClient.getTransactionReceipt({
      hash: txHash,
    });
    const newPositionId = getMintedPositionIdFromTxReceipt(
      chainId,
      amm,
      txReceipt,
      eoa,
    )!;

    const position = await PositionDetails.fromPositionId(
      chainId,
      amm,
      newPositionId,
      publicClient,
    );
    expect(
      _.pick(position, [
        'token0',
        'token1',
        'fee',
        'liquidity',
        'tickLower',
        'tickUpper',
      ]),
    ).to.deep.equal({
      token0: existingPosition.pool.token0,
      token1: existingPosition.pool.token1,
      fee: existingPosition.pool.fee,
      liquidity: '13324132541941',
      tickLower: 240000,
      tickUpper: 300000,
    });
  });

  it('Optimal mint no need swap', async function () {
    const pool = await getPool(
      WBTC_ADDRESS,
      WETH_ADDRESS,
      FeeAmount.MEDIUM,
      chainId,
      UNIV3_AMM,
      publicClient,
    );
    const tickLower = nearestUsableTick(
      pool.tickCurrent - 10 * pool.tickSpacing,
      pool.tickSpacing,
    );
    const tickUpper = nearestUsableTick(
      pool.tickCurrent + 10 * pool.tickSpacing,
      pool.tickSpacing,
    );
    const hypotheticalPosition = new Position({
      pool,
      liquidity: '10000000000000000',
      tickLower,
      tickUpper,
    });

    await dealERC20(
      pool.token0.address as Address,
      pool.token1.address as Address,
      BigInt(hypotheticalPosition.amount0.quotient.toString()),
      BigInt(hypotheticalPosition.amount1.quotient.toString()),
      eoa,
      getAMMInfo(chainId, UNIV3_AMM)!.apertureAutoman,
    );

    const { swapRoute } = (
      await getOptimalMintSwapInfo(
        chainId,
        UNIV3_AMM,
        hypotheticalPosition.amount0,
        hypotheticalPosition.amount1,
        FeeAmount.MEDIUM,
        tickLower,
        tickUpper,
        eoa,
        0.5,
        publicClient,
        [E_Solver.SamePool],
      )
    )[0];

    expect(swapRoute?.length).to.equal(0);
  });

  it('Optimal mint with swap', async function () {
    const pool = await getPool(
      WBTC_ADDRESS,
      WETH_ADDRESS,
      FeeAmount.MEDIUM,
      chainId,
      UNIV3_AMM,
      publicClient,
    );
    const tickLower = nearestUsableTick(
      pool.tickCurrent - 10 * pool.tickSpacing,
      pool.tickSpacing,
    );
    const tickUpper = nearestUsableTick(
      pool.tickCurrent + 10 * pool.tickSpacing,
      pool.tickSpacing,
    );

    const token0Amount = CurrencyAmount.fromRawAmount(
      pool.token0,
      '1000000000',
    );
    const token1Amount = CurrencyAmount.fromRawAmount(
      pool.token1,
      '1000000000000000000',
    );

    await dealERC20(
      pool.token0.address as Address,
      pool.token1.address as Address,
      BigInt(token0Amount.quotient.toString()),
      BigInt(token1Amount.quotient.toString()),
      eoa,
      getAMMInfo(chainId, UNIV3_AMM)!.apertureAutoman,
    );

    const { swapPath, swapRoute } = (
      await getOptimalMintSwapInfo(
        chainId,
        UNIV3_AMM,
        token0Amount,
        token1Amount,
        FeeAmount.MEDIUM,
        tickLower,
        tickUpper,
        eoa,
        0.5,
        publicClient,
        [E_Solver.SamePool],
      )
    )[0];

    console.log('swapPath', swapPath);

    expect(swapRoute?.length).to.gt(0);

    expect(swapPath.tokenIn).to.equal(WBTC_ADDRESS);
    expect(swapPath.tokenOut).to.equal(WETH_ADDRESS);
  });

  it('Increase liquidity optimal no need swap', async function () {
    const pool = await getPool(
      WBTC_ADDRESS,
      WETH_ADDRESS,
      FeeAmount.MEDIUM,
      chainId,
      UNIV3_AMM,
      publicClient,
    );
    const positionId = 4;
    const [, , , , , tickLower, tickUpper] = await getNPM(
      chainId,
      UNIV3_AMM,
      publicClient,
    ).read.positions([BigInt(positionId)]);

    const hypotheticalPosition = new Position({
      pool,
      liquidity: '10000000000000000',
      tickLower,
      tickUpper,
    });

    await dealERC20(
      pool.token0.address as Address,
      pool.token1.address as Address,
      BigInt(hypotheticalPosition.amount0.quotient.toString()),
      BigInt(hypotheticalPosition.amount1.quotient.toString()),
      eoa,
      getAMMInfo(chainId, UNIV3_AMM)!.apertureAutoman,
    );

    const { swapRoute } = (
      await getIncreaseLiquidityOptimalSwapInfo(
        {
          tokenId: positionId,
          slippageTolerance: new Percent(5, 1000),
          deadline: Math.floor(Date.now() / 1000 + 60 * 30),
        },
        chainId,
        UNIV3_AMM,
        hypotheticalPosition.amount0,
        hypotheticalPosition.amount1,
        eoa as Address,
        publicClient,
        [E_Solver.SamePool],
        hypotheticalPosition,
      )
    )[0];

    expect(swapRoute?.length).to.equal(0);
  });
});<|MERGE_RESOLUTION|>--- conflicted
+++ resolved
@@ -1588,13 +1588,8 @@
       /*slippageTolerance=*/ new Percent(1, 100),
       /*deadlineEpochSeconds=*/ BigInt(Math.floor(Date.now() / 1000)),
       publicClient,
-<<<<<<< HEAD
       '0x',
       0n,
-=======
-      swapData, // 0x
-      liquidity,
->>>>>>> c53be9cb
       existingPosition,
     );
     // Owner of position id 4 sets Automan as operator.
