import { providers } from '@0xsequence/multicall';
import { CurrencyAmount, Percent } from '@uniswap/sdk-core';
import { FeeAmount, nearestUsableTick } from '@uniswap/v3-sdk';
import { BigNumber, BigNumberish, Signer } from 'ethers';
import { defaultAbiCoder } from 'ethers/lib/utils';
import hre, { ethers } from 'hardhat';
import JSBI from 'jsbi';
import { Address } from 'viem';

import {
  ActionTypeEnum,
  ApertureSupportedChainId,
  AutomatedMarketMakerEnum,
  ConditionTypeEnum,
  UniV3Automan,
  UniV3Automan__factory,
<<<<<<< HEAD
  UniV3OptimalSwapRouter__factory,
  getChainInfo,
=======
  getAMMInfo,
>>>>>>> 9e1b3c05
} from '../../../src';
import {
  generateAutoCompoundRequestPayload,
  getBasicPositionInfo,
  getERC20Overrides,
  getIncreaseLiquidityOptimalTx,
  getMintedPositionIdFromTxReceipt,
  getNPM,
  getOptimalMintTx,
  getPool,
  getPosition,
  getRebalanceTx,
  getReinvestTx,
  getZapOutTx,
} from '../../../src/helper';
import {
  WBTC_ADDRESS,
  WETH_ADDRESS,
  WHALE_ADDRESS,
  chainId,
  eoa,
  expect,
  hardhatForkProvider,
  resetHardhatNetwork,
} from './common';

describe('Helper - Automan transaction tests', function () {
  const positionId = 4;
  let automanContract: UniV3Automan;
  let impersonatedOwnerSigner: Signer;
  const automanAddress = getAMMInfo(
    chainId,
    AutomatedMarketMakerEnum.enum.UNISWAP_V3,
  )!.apertureAutoman;

  beforeEach(async function () {
    await resetHardhatNetwork();

    // Without this, Hardhat throws an InvalidInputError saying that WHALE_ADDRESS is an unknown account.
    // Likely a Hardhat bug.
    await hardhatForkProvider.getBalance(WHALE_ADDRESS);

    // Deploy Automan.
    automanContract = await new UniV3Automan__factory(
      await ethers.getImpersonatedSigner(WHALE_ADDRESS),
    ).deploy(
      getAMMInfo(chainId, AutomatedMarketMakerEnum.enum.UNISWAP_V3)!
        .nonfungiblePositionManager,
      /*owner=*/ WHALE_ADDRESS,
    );
    await automanContract.deployed();
    await automanContract.setFeeConfig({
      feeCollector: WHALE_ADDRESS,
      // Set the max fee deduction to 50%.
      feeLimitPips: BigNumber.from('500000000000000000'),
    });
    await automanContract.setControllers([WHALE_ADDRESS], [true]);
    const router = await new UniV3OptimalSwapRouter__factory(
      await ethers.getImpersonatedSigner(WHALE_ADDRESS),
    ).deploy(
      getAMMInfo(chainId, AutomatedMarketMakerEnum.enum.UNISWAP_V3)!
        .nonfungiblePositionManager,
    );
    await router.deployed();
    await automanContract.setSwapRouters([router.address], [true]);

    // Set Automan address in CHAIN_ID_TO_INFO.
    getAMMInfo(
      chainId,
      AutomatedMarketMakerEnum.enum.UNISWAP_V3,
    )!.apertureAutoman = automanContract.address as `0x${string}`;
    getAMMInfo(
      chainId,
      AutomatedMarketMakerEnum.enum.UNISWAP_V3,
    )!.optimalSwapRouter = router.address as `0x${string}`;

    // Owner of position id 4 sets Automan as operator.
    impersonatedOwnerSigner = await ethers.getImpersonatedSigner(eoa);
    await getNPM(chainId, impersonatedOwnerSigner).setApprovalForAll(
      automanContract.address,
      true,
    );

    // Tag contract addresses for tracing.
    hre.tracer.nameTags[automanContract.address] = 'Automan';
    hre.tracer.nameTags[router.address] = 'OptimalSwapRouter';
  });

  after(() => {
    // Reset Automan address in CHAIN_ID_TO_INFO.
    getAMMInfo(
      chainId,
      AutomatedMarketMakerEnum.enum.UNISWAP_V3,
    )!.apertureAutoman = automanAddress;
  });

  it('Rebalance', async function () {
    const existingPosition = await getPosition(
      chainId,
      positionId,
      hardhatForkProvider,
    );
    const { tx: txRequest } = await getRebalanceTx(
      chainId,
      eoa,
      positionId,
      240000,
      300000,
      /*slippageTolerance=*/ new Percent(1, 100),
      /*deadlineEpochSeconds=*/ Math.floor(Date.now() / 1000),
      hardhatForkProvider,
      existingPosition,
    );
    const txReceipt = await (
      await impersonatedOwnerSigner.sendTransaction(txRequest)
    ).wait();
    const newPositionId = getMintedPositionIdFromTxReceipt(
      chainId,
      txReceipt,
      eoa,
    )!;
    expect(
      await getBasicPositionInfo(chainId, newPositionId, hardhatForkProvider),
    ).to.deep.equal({
      token0: existingPosition.pool.token0,
      token1: existingPosition.pool.token1,
      fee: existingPosition.pool.fee,
      liquidity: '13291498909567',
      tickLower: 240000,
      tickUpper: 300000,
    });
  });

  async function dealERC20(
    chainId: ApertureSupportedChainId,
    token0: string,
    token1: string,
    amount0: BigNumberish,
    amount1: BigNumberish,
    from: string,
    to: string,
  ) {
    const provider = new ethers.providers.InfuraProvider(chainId);
    const [token0Overrides, token1Overrides] = await Promise.all([
      getERC20Overrides(token0, from, to, amount0, provider),
      getERC20Overrides(token1, from, to, amount1, provider),
    ]);
    for (const slot of Object.keys(token0Overrides[token0].stateDiff!)) {
      await hardhatForkProvider.send('hardhat_setStorageAt', [
        token0,
        slot,
        defaultAbiCoder.encode(['uint256'], [amount0]),
      ]);
    }
    for (const slot of Object.keys(token1Overrides[token1].stateDiff!)) {
      await hardhatForkProvider.send('hardhat_setStorageAt', [
        token1,
        slot,
        defaultAbiCoder.encode(['uint256'], [amount1]),
      ]);
    }
  }

  it('Rebalance with 1inch', async function () {
    const existingPosition = await getPosition(
      chainId,
      positionId,
      hardhatForkProvider,
    );
    await dealERC20(
      chainId,
      existingPosition.pool.token0.address,
      existingPosition.pool.token1.address,
      existingPosition.amount0.multiply(2).quotient.toString(),
      existingPosition.amount1.multiply(2).quotient.toString(),
      eoa,
      getAMMInfo(chainId, AutomatedMarketMakerEnum.enum.UNISWAP_V3)!
        .apertureAutoman,
    );
    const { tx: txRequest } = await getRebalanceTx(
      chainId,
      eoa,
      positionId,
      240000,
      300000,
      /*slippageTolerance=*/ new Percent(50, 100),
      /*deadlineEpochSeconds=*/ Math.floor(Date.now() / 1000),
      // Hardhat provider doesn't support 'eth_createAccessList' and state overrides.
      new providers.MulticallProvider(hardhatForkProvider),
      existingPosition,
      undefined,
      true,
    );
    const txReceipt = await (
      await impersonatedOwnerSigner.sendTransaction(txRequest)
    ).wait();
    const newPositionId = getMintedPositionIdFromTxReceipt(
      chainId,
      txReceipt,
      eoa,
    )!;
    expect(
      await getBasicPositionInfo(chainId, newPositionId, hardhatForkProvider),
    ).to.deep.contains({
      token0: existingPosition.pool.token0,
      token1: existingPosition.pool.token1,
      fee: existingPosition.pool.fee,
      tickLower: 240000,
      tickUpper: 300000,
    });
  });

  // This test is known to be flaky.
  it('Optimal mint with 1inch', async function () {
    const pool = await getPool(
      WBTC_ADDRESS,
      WETH_ADDRESS,
      FeeAmount.MEDIUM,
      chainId,
      hardhatForkProvider,
    );
    const amount0 = BigNumber.from(10).pow(pool.token0.decimals);
    const amount1 = BigNumber.from(10).pow(pool.token1.decimals);
    const tickLower = nearestUsableTick(
      pool.tickCurrent - 1000,
      pool.tickSpacing,
    );
    const tickUpper = nearestUsableTick(
      pool.tickCurrent + 1000,
      pool.tickSpacing,
    );
    await dealERC20(
      chainId,
      pool.token0.address,
      pool.token1.address,
      amount0,
      amount1,
      eoa,
      getAMMInfo(chainId, AutomatedMarketMakerEnum.enum.UNISWAP_V3)!
        .apertureAutoman,
    );
    const { tx } = await getOptimalMintTx(
      chainId,
      CurrencyAmount.fromRawAmount(pool.token0, amount0.toString()),
      CurrencyAmount.fromRawAmount(pool.token1, amount1.toString()),
      FeeAmount.MEDIUM,
      tickLower,
      tickUpper,
      eoa,
      Math.floor(Date.now() / 1000) + 60,
      0.5,
      new providers.MulticallProvider(hardhatForkProvider),
      true,
    );

    const txReceipt = await (
      await impersonatedOwnerSigner.sendTransaction(tx)
    ).wait();
    const newPositionId = getMintedPositionIdFromTxReceipt(
      chainId,
      txReceipt,
      eoa,
    )!;
    const newPosition = await getBasicPositionInfo(
      chainId,
      newPositionId,
      hardhatForkProvider,
    );
    expect(newPosition).to.deep.contains({
      token0: pool.token0,
      token1: pool.token1,
      fee: pool.fee,
      tickLower,
      tickUpper,
    });
  });

  it('Optimal mint without 1inch', async function () {
    const pool = await getPool(
      WBTC_ADDRESS,
      WETH_ADDRESS,
      FeeAmount.MEDIUM,
      chainId,
      hardhatForkProvider,
    );
    const amount0 = BigNumber.from(10).pow(pool.token0.decimals);
    const amount1 = BigNumber.from(10).pow(pool.token1.decimals);
    const tickLower = nearestUsableTick(
      pool.tickCurrent - 1000,
      pool.tickSpacing,
    );
    const tickUpper = nearestUsableTick(
      pool.tickCurrent + 1000,
      pool.tickSpacing,
    );
    await dealERC20(
      chainId,
      pool.token0.address,
      pool.token1.address,
      amount0,
      amount1,
      eoa,
      getAMMInfo(chainId, AutomatedMarketMakerEnum.enum.UNISWAP_V3)!
        .apertureAutoman,
    );
    const { tx } = await getOptimalMintTx(
      chainId,
      CurrencyAmount.fromRawAmount(pool.token0, amount0.toString()),
      CurrencyAmount.fromRawAmount(pool.token1, amount1.toString()),
      FeeAmount.MEDIUM,
      tickLower,
      tickUpper,
      eoa,
      Math.floor(Date.now() / 1000) + 60,
      0.5,
      new providers.MulticallProvider(hardhatForkProvider),
      false,
    );

    const txReceipt = await (
      await impersonatedOwnerSigner.sendTransaction(tx)
    ).wait();
    const newPositionId = getMintedPositionIdFromTxReceipt(
      chainId,
      txReceipt,
      eoa,
    )!;
    const newPosition = await getBasicPositionInfo(
      chainId,
      newPositionId,
      hardhatForkProvider,
    );

    expect(newPosition).to.deep.contains({
      token0: pool.token0,
      token1: pool.token1,
      fee: pool.fee,
      tickLower,
      tickUpper,
      liquidity: '430845571946454',
    });
  });

  it('Increase liquidity optimal with 1inch', async function () {
    const existingPosition = await getPosition(
      chainId,
      positionId,
      hardhatForkProvider,
    );
    const pool = existingPosition.pool;
    const amount0 = BigNumber.from(10).pow(pool.token0.decimals);
    const amount1 = BigNumber.from(10).pow(pool.token1.decimals);
    await dealERC20(
      chainId,
      pool.token0.address,
      pool.token1.address,
      amount0,
      amount1,
      eoa,
      getAMMInfo(chainId, AutomatedMarketMakerEnum.enum.UNISWAP_V3)!
        .apertureAutoman,
    );

    const { tx } = await getIncreaseLiquidityOptimalTx(
      {
        tokenId: positionId,
        slippageTolerance: new Percent(50, 100),
        deadline: Math.floor(Date.now() / 1000 + 60 * 30),
      },
      chainId,
      CurrencyAmount.fromRawAmount(pool.token0, amount0.toString()),
      CurrencyAmount.fromRawAmount(pool.token1, amount1.toString()),
      eoa as Address,
      new providers.MulticallProvider(hardhatForkProvider),
      existingPosition,
      true,
    );

    await (await impersonatedOwnerSigner.sendTransaction(tx)).wait();
    const newPosition = await getBasicPositionInfo(
      chainId,
      positionId,
      hardhatForkProvider,
    );
    expect(newPosition).to.deep.contains({
      token0: pool.token0,
      token1: pool.token1,
      fee: pool.fee,
      tickLower: existingPosition.tickLower,
      tickUpper: existingPosition.tickUpper,
    });
    expect(
      JSBI.GT(newPosition.liquidity!, existingPosition.liquidity!),
    ).to.equal(true);
  });

  it('Increase liquidity optimal without 1inch', async function () {
    const existingPosition = await getPosition(
      chainId,
      positionId,
      hardhatForkProvider,
    );
    const pool = existingPosition.pool;
    const amount0 = BigNumber.from(10).pow(pool.token0.decimals);
    const amount1 = BigNumber.from(10).pow(pool.token1.decimals);
    await dealERC20(
      chainId,
      pool.token0.address,
      pool.token1.address,
      amount0,
      amount1,
      eoa,
      getAMMInfo(chainId, AutomatedMarketMakerEnum.enum.UNISWAP_V3)!
        .apertureAutoman,
    );
    const { tx } = await getIncreaseLiquidityOptimalTx(
      {
        tokenId: positionId,
        slippageTolerance: new Percent(5, 1000),
        deadline: Math.floor(Date.now() / 1000 + 60 * 30),
      },
      chainId,
      CurrencyAmount.fromRawAmount(pool.token0, amount0.toString()),
      CurrencyAmount.fromRawAmount(pool.token1, amount1.toString()),
      eoa as Address,
      new providers.MulticallProvider(hardhatForkProvider),
      existingPosition,
      false,
    );

    await (await impersonatedOwnerSigner.sendTransaction(tx)).wait();
    const newPosition = await getBasicPositionInfo(
      chainId,
      positionId,
      hardhatForkProvider,
    );

    expect(newPosition).to.deep.contains({
      token0: pool.token0,
      token1: pool.token1,
      fee: pool.fee,
      tickLower: existingPosition.tickLower,
      tickUpper: existingPosition.tickUpper,
      liquidity: '119758517567519',
    });
  });

  it('Test getZapOutTx', async function () {
    const { tx } = await getZapOutTx(
      chainId,
      eoa,
      positionId,
      true,
      /*slippageTolerance=*/ new Percent(1, 100),
      /*deadlineEpochSeconds=*/ Math.floor(Date.now() / 1000),
      hardhatForkProvider,
    );
    const eoaSigner = await ethers.getImpersonatedSigner(eoa);
    await (await eoaSigner.sendTransaction(tx)).wait();
  });

  it('Reinvest', async function () {
    const liquidityBeforeReinvest = (
      await getBasicPositionInfo(chainId, positionId, hardhatForkProvider)
    ).liquidity!;
    const { tx: txRequest } = await getReinvestTx(
      chainId,
      eoa,
      positionId,
      /*slippageTolerance=*/ new Percent(1, 100),
      /*deadlineEpochSeconds=*/ Math.floor(Date.now() / 1000),
      hardhatForkProvider,
    );
    await (await impersonatedOwnerSigner.sendTransaction(txRequest)).wait();
    const liquidityAfterReinvest = (
      await getBasicPositionInfo(chainId, positionId, hardhatForkProvider)
    ).liquidity!;
    expect(liquidityBeforeReinvest.toString()).to.equal('34399999543676');
    expect(liquidityAfterReinvest.toString()).to.equal('39910987438794');
    expect(
      generateAutoCompoundRequestPayload(
        eoa,
        chainId,
        AutomatedMarketMakerEnum.enum.UNISWAP_V3,
        positionId,
        /*feeToPrincipalRatioThreshold=*/ 0.1,
        /*slippage=*/ 0.05,
        /*maxGasProportion=*/ 0.01,
        1627776000,
      ),
    ).to.deep.equal({
      action: {
        maxGasProportion: 0.01,
        slippage: 0.05,
        type: ActionTypeEnum.enum.Reinvest,
      },
      chainId: 1,
      automatedMarketMaker: AutomatedMarketMakerEnum.enum.UNISWAP_V3,
      condition: {
        feeToPrincipalRatioThreshold: 0.1,
        type: ConditionTypeEnum.enum.AccruedFees,
      },
      nftId: positionId.toString(),
      ownerAddr: eoa,
      expiration: 1627776000,
    });
  });
});<|MERGE_RESOLUTION|>--- conflicted
+++ resolved
@@ -14,12 +14,8 @@
   ConditionTypeEnum,
   UniV3Automan,
   UniV3Automan__factory,
-<<<<<<< HEAD
   UniV3OptimalSwapRouter__factory,
-  getChainInfo,
-=======
   getAMMInfo,
->>>>>>> 9e1b3c05
 } from '../../../src';
 import {
   generateAutoCompoundRequestPayload,
