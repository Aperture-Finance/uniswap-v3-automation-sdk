--- conflicted
+++ resolved
@@ -10,9 +10,5 @@
   process.env.AUTOMATION_SLACK_IN_SECS || 1 * DAY_IN_SECS,
 );
 export const GAS_LIMIT_L2_MULTIPLIER = 150; // 150% of estimated gas limit.
-<<<<<<< HEAD
-export const ZERO_ADDRESS = '0x0000000000000000000000000000000000000000';
-=======
 export const NULL_ADDRESS: Address =
-  '0x0000000000000000000000000000000000000000';
->>>>>>> 92c3c48d
+  '0x0000000000000000000000000000000000000000';