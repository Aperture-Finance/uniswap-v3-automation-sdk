--- conflicted
+++ resolved
@@ -500,9 +500,6 @@
     'The owner address of the position; must be a checksum address.',
   ),
   chainId: ApertureSupportedChainIdEnum,
-<<<<<<< HEAD
-  amm: ApertureSupportedAmmEnum.default(
-=======
 });
 const TriggerIdentifierSchema = BaseTriggerPayloadSchema.extend({
   taskId: z
@@ -513,7 +510,6 @@
 
 export const CreateTriggerPayloadSchema = BaseTriggerPayloadSchema.extend({
   automatedMarketMaker: AutomatedMarketMakerEnum.default(
->>>>>>> 38fa36bd
     AutomatedMarketMakerEnum.enum.UNISWAP_V3,
   ).describe(
     'The automated market maker. If not specified, then this will be UNISWAP_V3.',
