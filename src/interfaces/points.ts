--- conflicted
+++ resolved
@@ -26,9 +26,8 @@
   }),
 });
 
-<<<<<<< HEAD
 export type AcceptInviteRequest = z.infer<typeof AcceptInviteRequestSchema>;
-=======
+
 export type AcceptInviteRequest = z.infer<typeof AcceptInviteRequestSchema>;
 
 export const LeaderboardUserResponseSchema = z.object({
@@ -48,5 +47,4 @@
 
 export type ListLeaderboardResponse = z.infer<
   typeof ListLeaderboardResponseSchema
->;
->>>>>>> 5a286206
+>;