--- conflicted
+++ resolved
@@ -92,10 +92,6 @@
   points: z.number().nonnegative(),
   num_referred_users: z.number().int(),
   streak: z.number().int(),
-<<<<<<< HEAD
-  boost: z.number().int(),
-=======
->>>>>>> aa0dba28
 });
 
 export const ListLeaderboardResponseSchema = z.object({
