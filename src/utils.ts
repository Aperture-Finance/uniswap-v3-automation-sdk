import {
  FeeAmount,
  computePoolAddress as _computePoolAddress,
} from '@aperture_finance/uniswap-v3-sdk';
import { Token } from '@uniswap/sdk-core';
import { AutomatedMarketMakerEnum } from 'aperture-lens/dist/src/viem';
import { ethers } from 'ethers';
import stringify from 'json-stable-stringify';
import moment, { Moment } from 'moment';
import { Address } from 'viem';

import { getAMMInfo } from './chain';
import {
  ApertureSupportedChainId,
  CreateTriggerPayload,
  DeleteTriggerPayload,
  UpdateTriggerPayload,
} from './interfaces';

const PCS_V3_POOL_INIT_CODE_HASH =
  '0x6ce8eb472fa82df5469c6ab6d485f17c3ad13c8cd7af59b3d4a8026c5ce0f7e2';

/**
 * Generate the payload message of a trigger to be signed.
 * @param payload The trigger payload.
 * @returns The payload message.
 */
export function generatePayloadMessage(
  payload: CreateTriggerPayload | DeleteTriggerPayload | UpdateTriggerPayload,
): string {
  return stringify(payload);
}

/**
 * Sign a payload message with an ethers signer.
 * @param payloadMessage The payload message to sign.
 * @param signer The ethers signer.
 * @returns The signature.
 */
export function signPayloadMessage(
  payloadMessage: string,
  signer: ethers.Signer,
): Promise<string> {
  return signer.signMessage(payloadMessage);
}

/**
 * Sign a trigger payload with an ethers signer.
 * @param payload The trigger payload.
 * @param signer The ethers signer.
 * @returns The signature.
 */
export function signPayload(
  payload: CreateTriggerPayload | DeleteTriggerPayload | UpdateTriggerPayload,
  signer: ethers.Signer,
): Promise<string> {
  return signPayloadMessage(generatePayloadMessage(payload), signer);
}

/**
 * Computes a pool address.
 * If PANCAKESWAP_V3, then use ammInfo.poolDeployer, else use ammInfo.factory.
 * @param amm: The Automated Market Maker
 * @param ammInfo The AutomatedMarketMaker-specific info
 * @param token0 The first token of the pair, irrespective of sort order
 * @param token1 The second token of the pair, irrespective of sort order
 * @param fee The fee tier of the pool
 * @returns The pool address
 */
export function computePoolAddress(
  chainId: ApertureSupportedChainId,
  amm: AutomatedMarketMakerEnum,
  token0: Token | string,
  token1: Token | string,
  fee: FeeAmount,
): Address {
  const ammInfo = getAMMInfo(chainId, amm)!;
  return _computePoolAddress({
    factoryAddress:
      amm == AutomatedMarketMakerEnum.enum.PANCAKESWAP_V3
        ? ammInfo.poolDeployer!
        : ammInfo.factory,
    tokenA: new Token(
      // `chainId` is not used in the actual pool address calculation.
      chainId,
      typeof token0 === 'string' ? token0 : token0.address,
      // `decimals` is not used in the actual pool address calculation.
      18,
    ),
    tokenB: new Token(
      // `chainId` is not used in the actual pool address calculation.
      chainId,
      typeof token1 === 'string' ? token1 : token1.address,
      // `decimals` is not used in the actual pool address calculation.
      18,
    ),
    fee,
    initCodeHashManualOverride:
      amm == AutomatedMarketMakerEnum.enum.PANCAKESWAP_V3
        ? PCS_V3_POOL_INIT_CODE_HASH
        : undefined,
  }) as Address;
<<<<<<< HEAD
=======
}

/**
 * @param now: The current moment. This gives option for consistency across day boundaries.
 * @returns the number of days after the campaign phase 3 start date as a BigInt
 * The types for bit shifts have to match, so return as BigInt to avoid accidentally using non-bigints.
 */
export function getDaysFromCampaignPhase3Start(now: Moment = moment()) {
  return BigInt(
    Math.floor(
      moment
        .duration(now.diff(moment('2024-05-01', 'YYYY-MM-DD').utc(true)))
        .asDays(),
    ),
  );
}

/**
 * Checks whether today's daily raffle is consumed from the binary representation of dailyRaffleConsumed.
 * @param dailyRaffleConsumed: The number representation of daily raffle consumed.
 * @param now: The current moment. This gives option for consistency if people are raffling on day boundaries.
 * @returns boolean whether today's daily raffle is consumed.
 * The right most bit is May 1st, 2nd from rightmost bit is May 2nd, and so on.
 * For example, if dailyRaffleConsumed == 0, then no daily raffles are consumed, and should return false.
 * If dailyRaffleConsumed == 5, then 5 in binary is 101, meaning the April May 1st and May 3rd's daily raffles are consumed, but May 2nd's daily raffle is not consumed.
 *  DynamoDB numbers are limited to 38 digits of precision, and log2(38 digits) is ~128.
 *    So cutting off daily raffles and always returns true (raffle is consumed) after 120 days.
 */
export function isDailyRaffleConsumed(
  dailyRafflesConsumed: bigint,
  now: Moment = moment(),
): boolean {
  const daysDiff = getDaysFromCampaignPhase3Start(now);
  if (daysDiff < 0 || daysDiff > 120) return true;
  return (dailyRafflesConsumed & (1n << daysDiff)) === 1n << daysDiff;
}

/**
 * Get the streak for user.
 * @param datesActive The number representation of dates active.
 * @param now: The current moment. This gives option to ensure consistency on day boundaries.
 * @returns The current streak.
 * The right most bit is May 1st, 2nd from rightmost bit is May 2nd, and so on.
 *  DynamoDB numbers are limited to 38 digits of precision, and log2(38 digits) is ~128.
 *    So cutting off streaks and always returns 1 after 120 days.
 */
export function getStreak(datesActive: bigint, now: Moment = moment()): number {
  let daysDiff = getDaysFromCampaignPhase3Start(now);
  let streak = 1;
  if (daysDiff > 120) return streak;
  while (daysDiff > 0) {
    // Bitwise & to check if user was active on specific date.
    // If so, continue to increment streak and check the next day.
    // Since today is not over yet, start checking the streak from yesterday using the prefix decrement.
    if (datesActive & (1n << --daysDiff)) {
      streak++;
    } else {
      break;
    }
  }
  return streak;
>>>>>>> 97f6d128
}<|MERGE_RESOLUTION|>--- conflicted
+++ resolved
@@ -6,7 +6,6 @@
 import { AutomatedMarketMakerEnum } from 'aperture-lens/dist/src/viem';
 import { ethers } from 'ethers';
 import stringify from 'json-stable-stringify';
-import moment, { Moment } from 'moment';
 import { Address } from 'viem';
 
 import { getAMMInfo } from './chain';
@@ -100,68 +99,4 @@
         ? PCS_V3_POOL_INIT_CODE_HASH
         : undefined,
   }) as Address;
-<<<<<<< HEAD
-=======
-}
-
-/**
- * @param now: The current moment. This gives option for consistency across day boundaries.
- * @returns the number of days after the campaign phase 3 start date as a BigInt
- * The types for bit shifts have to match, so return as BigInt to avoid accidentally using non-bigints.
- */
-export function getDaysFromCampaignPhase3Start(now: Moment = moment()) {
-  return BigInt(
-    Math.floor(
-      moment
-        .duration(now.diff(moment('2024-05-01', 'YYYY-MM-DD').utc(true)))
-        .asDays(),
-    ),
-  );
-}
-
-/**
- * Checks whether today's daily raffle is consumed from the binary representation of dailyRaffleConsumed.
- * @param dailyRaffleConsumed: The number representation of daily raffle consumed.
- * @param now: The current moment. This gives option for consistency if people are raffling on day boundaries.
- * @returns boolean whether today's daily raffle is consumed.
- * The right most bit is May 1st, 2nd from rightmost bit is May 2nd, and so on.
- * For example, if dailyRaffleConsumed == 0, then no daily raffles are consumed, and should return false.
- * If dailyRaffleConsumed == 5, then 5 in binary is 101, meaning the April May 1st and May 3rd's daily raffles are consumed, but May 2nd's daily raffle is not consumed.
- *  DynamoDB numbers are limited to 38 digits of precision, and log2(38 digits) is ~128.
- *    So cutting off daily raffles and always returns true (raffle is consumed) after 120 days.
- */
-export function isDailyRaffleConsumed(
-  dailyRafflesConsumed: bigint,
-  now: Moment = moment(),
-): boolean {
-  const daysDiff = getDaysFromCampaignPhase3Start(now);
-  if (daysDiff < 0 || daysDiff > 120) return true;
-  return (dailyRafflesConsumed & (1n << daysDiff)) === 1n << daysDiff;
-}
-
-/**
- * Get the streak for user.
- * @param datesActive The number representation of dates active.
- * @param now: The current moment. This gives option to ensure consistency on day boundaries.
- * @returns The current streak.
- * The right most bit is May 1st, 2nd from rightmost bit is May 2nd, and so on.
- *  DynamoDB numbers are limited to 38 digits of precision, and log2(38 digits) is ~128.
- *    So cutting off streaks and always returns 1 after 120 days.
- */
-export function getStreak(datesActive: bigint, now: Moment = moment()): number {
-  let daysDiff = getDaysFromCampaignPhase3Start(now);
-  let streak = 1;
-  if (daysDiff > 120) return streak;
-  while (daysDiff > 0) {
-    // Bitwise & to check if user was active on specific date.
-    // If so, continue to increment streak and check the next day.
-    // Since today is not over yet, start checking the streak from yesterday using the prefix decrement.
-    if (datesActive & (1n << --daysDiff)) {
-      streak++;
-    } else {
-      break;
-    }
-  }
-  return streak;
->>>>>>> 97f6d128
 }