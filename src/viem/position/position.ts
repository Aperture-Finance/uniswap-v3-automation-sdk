import {
  ApertureSupportedChainId,
  Automan__factory,
  fractionToBig,
  getAMMInfo,
  getTokenValueProportionFromPriceRatio,
  priceToSqrtRatioX96,
} from '@/index';
import {
  Pool,
  Position,
  PositionLibrary,
  TickMath,
} from '@aperture_finance/uniswap-v3-sdk';
import { CurrencyAmount, Token } from '@uniswap/sdk-core';
import {
  EphemeralGetPosition__factory,
  ISlipStreamNonfungiblePositionManager__factory,
  IUniswapV3NonfungiblePositionManager__factory,
  viem,
} from 'aperture-lens';
import { AutomatedMarketMakerEnum } from 'aperture-lens/dist/src/viem';
import Big from 'big.js';
import JSBI from 'jsbi';
import {
  AbiStateMutability,
  Address,
  ContractFunctionReturnType,
  GetContractReturnType,
  PublicClient,
  WalletClient,
  decodeFunctionResult,
  getAddress,
  getContract,
} from 'viem';

import { getAutomanReinvestCalldata } from '../automan';
import { getNPMApprovalOverrides, staticCallWithOverrides } from '../overrides';
import {
  getPool,
  getPoolContract,
  getPoolFromBasicPositionInfo,
} from '../pool';
import { getPublicClient } from '../public_client';

export interface BasicPositionInfo {
  token0: Token;
  token1: Token;
  fee: number;
  tickSpacing: number;
  liquidity?: string;
  tickLower: number;
  tickUpper: number;
}

export interface CollectableTokenAmounts {
  token0Amount: CurrencyAmount<Token>;
  token1Amount: CurrencyAmount<Token>;
}

type PositionStateStruct = ContractFunctionReturnType<
  typeof EphemeralGetPosition__factory.abi,
  AbiStateMutability,
  'getPosition'
>;

export function getNPM(
  chainId: ApertureSupportedChainId,
  amm: AutomatedMarketMakerEnum,
  publicClient?: PublicClient,
  walletClient?: WalletClient,
): GetContractReturnType<
  | typeof ISlipStreamNonfungiblePositionManager__factory.abi
  | typeof IUniswapV3NonfungiblePositionManager__factory.abi,
  PublicClient | WalletClient
> {
  return getContract({
    address: getAMMInfo(chainId, amm)!.nonfungiblePositionManager,
    abi:
      amm === AutomatedMarketMakerEnum.enum.SLIPSTREAM
        ? ISlipStreamNonfungiblePositionManager__factory.abi
        : IUniswapV3NonfungiblePositionManager__factory.abi,
    client: walletClient ?? publicClient!,
  });
}

export async function getPositionFromBasicInfo(
  basicInfo: BasicPositionInfo,
  chainId: ApertureSupportedChainId,
  amm: AutomatedMarketMakerEnum,
  publicClient?: PublicClient,
  blockNumber?: bigint,
): Promise<Position> {
  if (basicInfo.liquidity === undefined) {
    throw 'Missing position liquidity info';
  }
  return new Position({
    pool: await getPoolFromBasicPositionInfo(
      basicInfo,
      chainId,
      amm,
      publicClient,
      blockNumber,
    ),
    liquidity: basicInfo.liquidity,
    tickLower: basicInfo.tickLower,
    tickUpper: basicInfo.tickUpper,
  });
}

/**
 * Get the Uniswap `Position` object for the specified position id.
 * @param chainId The chain ID.
 * @param amm The Automated Market Maker.
 * @param positionId The position id.
 * @param publicClient Viem public client.
 * @param blockNumber Optional block number to query.
 * @returns The `Position` object.
 */
export async function getPosition(
  chainId: ApertureSupportedChainId,
  amm: AutomatedMarketMakerEnum,
  positionId: bigint,
  publicClient?: PublicClient,
  blockNumber?: bigint,
) {
  publicClient = publicClient ?? getPublicClient(chainId);
  const [
    ,
    ,
    token0,
    token1,
    feeOrTickSpacing,
    tickLower,
    tickUpper,
    liquidity,
  ] = await getNPM(chainId, amm, publicClient).read.positions([positionId], {
    blockNumber,
  });

  return new Position({
    pool: await getPool(
      token0,
      token1,
      feeOrTickSpacing,
      chainId,
      amm,
      publicClient,
      blockNumber,
    ),
    liquidity: liquidity.toString(),
    tickLower: tickLower,
    tickUpper: tickUpper,
  });
}

/**
 * Contains the full position details including the corresponding pool and real-time collectable token amounts.
 */
export class PositionDetails implements BasicPositionInfo {
  public readonly tokenId: string;
  public readonly owner: Address;
  public readonly token0: Token;
  public readonly token1: Token;
  public readonly fee: number;
  public readonly tickSpacing: number;
  public readonly liquidity: string;
  public readonly tickLower: number;
  public readonly tickUpper: number;
  public readonly pool: Pool;
  public readonly position: Position;
  private readonly _tokensOwed0: bigint;
  private readonly _tokensOwed1: bigint;

  private constructor(
    tokenId: bigint,
    owner: Address,
    basicPositionInfo: BasicPositionInfo,
    sqrtRatioX96: bigint,
    tick: number,
    activeLiquidity: bigint,
    tokensOwed0: bigint,
    tokensOwed1: bigint,
  ) {
    this.tokenId = tokenId.toString();
    this.owner = getAddress(owner);
    this.token0 = basicPositionInfo.token0;
    this.token1 = basicPositionInfo.token1;
    this.fee = basicPositionInfo.fee;
    this.tickSpacing = basicPositionInfo.tickSpacing;
    this.liquidity = basicPositionInfo.liquidity!;
    this.tickLower = basicPositionInfo.tickLower;
    this.tickUpper = basicPositionInfo.tickUpper;
    this.pool = new Pool(
      this.token0,
      this.token1,
      this.fee,
      sqrtRatioX96.toString(),
      activeLiquidity.toString(),
      tick,
      undefined,
      this.tickSpacing,
    );
    this.position = new Position({
      pool: this.pool,
      liquidity: this.liquidity,
      tickLower: this.tickLower,
      tickUpper: this.tickUpper,
    });
    this._tokensOwed0 = tokensOwed0;
    this._tokensOwed1 = tokensOwed1;
  }

  /**
   * Get the position details in a single call by deploying an ephemeral contract via `eth_call`
   * @param chainId Chain id.
   * @param amm Automated market maker.
   * @param positionId Position id.
   * @param publicClient Viem public client.
   * @param blockNumber Optional block number to query.
   * @returns The position details.
   */
  public static async fromPositionId(
    chainId: ApertureSupportedChainId,
    amm: AutomatedMarketMakerEnum,
    positionId: bigint,
    publicClient?: PublicClient,
    blockNumber?: bigint,
  ): Promise<PositionDetails> {
    const position = await viem.getPositionDetails(
      amm,
      getAMMInfo(chainId, amm)!.nonfungiblePositionManager,
      positionId,
      publicClient ?? getPublicClient(chainId),
      blockNumber,
    );
    return PositionDetails.fromPositionStateStruct(chainId, position);
  }

  /**
   * Get the position details from the position state struct.
   * @param chainId The chain ID.
   * @param tokenId The token ID.
   * @param owner The position owner.
   * @param position NonfungiblePositionManager's position struct.
   * @param slot0 The pool's slot0 struct.
   * @param activeLiquidity The pool's active liquidity.
   * @param decimals0 token0's decimals.
   * @param decimals1 token1's decimals.
   * @returns The position details.
   */
  public static fromPositionStateStruct(
    chainId: ApertureSupportedChainId,
    {
      tokenId,
      owner,
      position,
      poolFee,
      poolTickSpacing,
      slot0,
      activeLiquidity,
      decimals0,
      decimals1,
    }: PositionStateStruct,
  ): PositionDetails {
    return new PositionDetails(
      tokenId,
      owner,
      {
        token0: new Token(chainId, position.token0, decimals0),
        token1: new Token(chainId, position.token1, decimals1),
        fee: poolFee,
        tickSpacing: poolTickSpacing,
        liquidity: position.liquidity.toString(),
        tickLower: position.tickLower,
        tickUpper: position.tickUpper,
      },
      slot0.sqrtPriceX96,
      slot0.tick,
      activeLiquidity,
      position.tokensOwed0,
      position.tokensOwed1,
    );
  }

  /**
   * Returns the chain ID of the tokens in the pool.
   */
  public get chainId(): number {
    return this.token0.chainId;
  }

  public get tokensOwed0(): CurrencyAmount<Token> {
    return CurrencyAmount.fromRawAmount(
      this.token0,
      this._tokensOwed0.toString(),
    );
  }

  public get tokensOwed1(): CurrencyAmount<Token> {
    return CurrencyAmount.fromRawAmount(
      this.token1,
      this._tokensOwed1.toString(),
    );
  }

  /**
   * Get the real-time collectable token amounts.
   * @param amm Automated Market Maker.
   * @param publicClient Viem public client.
   * @param blockNumber Optional block number to query.
   * @returns The collectable token amounts.
   */
  public async getCollectableTokenAmounts(
    amm: AutomatedMarketMakerEnum,
    publicClient?: PublicClient,
    blockNumber?: bigint,
  ): Promise<CollectableTokenAmounts> {
    publicClient = publicClient ?? getPublicClient(this.chainId);
    return viewCollectableTokenAmounts(
      this.chainId,
      amm,
      BigInt(this.tokenId),
      publicClient,
      this,
      blockNumber,
    );
  }
}

export async function getBasicPositionInfo(
  chainId: ApertureSupportedChainId,
  amm: AutomatedMarketMakerEnum,
  positionId: bigint,
  publicClient?: PublicClient,
  blockNumber?: bigint,
): Promise<BasicPositionInfo> {
  const position = await getPosition(
    chainId,
    amm,
    positionId,
    publicClient,
    blockNumber,
  );
  return {
    token0: position.pool.token0,
    token1: position.pool.token1,
    fee: position.pool.fee,
    tickSpacing: position.pool.tickSpacing,
    liquidity: position.liquidity.toString(),
    tickLower: position.tickLower,
    tickUpper: position.tickUpper,
  };
}

export async function viewCollectableTokenAmounts(
  chainId: ApertureSupportedChainId,
  amm: AutomatedMarketMakerEnum,
  positionId: bigint,
  publicClient?: PublicClient,
  basicPositionInfo?: BasicPositionInfo,
  blockNumber?: bigint,
): Promise<CollectableTokenAmounts> {
  if (basicPositionInfo === undefined) {
    basicPositionInfo = await getBasicPositionInfo(
      chainId,
      amm,
      positionId,
      publicClient,
      blockNumber,
    );
  }

  const pool = getPoolContract(
    basicPositionInfo.token0,
    basicPositionInfo.token1,
    basicPositionInfo.fee,
    chainId,
    amm,
    publicClient,
  );
  const opts = { blockNumber };

<<<<<<< HEAD
  // if can replace with viem.getPositionDetails?
=======
  // TODO: replace with viem.getPositionDetails
>>>>>>> 2d73c532
  const [
    slot0,
    feeGrowthGlobal0X128,
    feeGrowthGlobal1X128,
    lower,
    upper,
    position,
  ] = await Promise.all([
    pool.read.slot0(opts),
    pool.read.feeGrowthGlobal0X128(opts),
    pool.read.feeGrowthGlobal1X128(opts),
    pool.read.ticks([basicPositionInfo.tickLower], opts),
    pool.read.ticks([basicPositionInfo.tickUpper], opts),
    getNPM(chainId, amm, publicClient).read.positions(
      [BigInt(positionId)],
      opts,
    ),
  ]);
  const tick = slot0[1];
  const [, , feeGrowthOutside0X128Lower, feeGrowthOutside1X128Lower] = lower;
  const [, , feeGrowthOutside0X128Upper, feeGrowthOutside1X128Upper] = upper;

  let feeGrowthInside0X128: bigint, feeGrowthInside1X128: bigint;
  // https://github.com/Uniswap/v4-core/blob/f630c8ca8c669509d958353200953762fd15761a/contracts/libraries/Pool.sol#L566
  if (tick < basicPositionInfo.tickLower) {
    feeGrowthInside0X128 =
      feeGrowthOutside0X128Lower - feeGrowthOutside0X128Upper;
    feeGrowthInside1X128 =
      feeGrowthOutside1X128Lower - feeGrowthOutside1X128Upper;
  } else if (tick >= basicPositionInfo.tickUpper) {
    feeGrowthInside0X128 =
      feeGrowthOutside0X128Upper - feeGrowthOutside0X128Lower;
    feeGrowthInside1X128 =
      feeGrowthOutside1X128Upper - feeGrowthOutside1X128Lower;
  } else {
    feeGrowthInside0X128 =
      feeGrowthGlobal0X128 -
      feeGrowthOutside0X128Lower -
      feeGrowthOutside0X128Upper;
    feeGrowthInside1X128 =
      feeGrowthGlobal1X128 -
      feeGrowthOutside1X128Lower -
      feeGrowthOutside1X128Upper;
  }
  const [
    ,
    ,
    ,
    ,
    ,
    ,
    ,
    liquidity,
    feeGrowthInside0LastX128,
    feeGrowthInside1LastX128,
    tokensOwed0,
    tokensOwed1,
  ] = position;
  const [fees0, fees1] = PositionLibrary.getTokensOwed(
    JSBI.BigInt(feeGrowthInside0LastX128.toString()),
    JSBI.BigInt(feeGrowthInside1LastX128.toString()),
    JSBI.BigInt(liquidity.toString()),
    JSBI.BigInt(feeGrowthInside0X128.toString()),
    JSBI.BigInt(feeGrowthInside1X128.toString()),
  );
  return {
    token0Amount: CurrencyAmount.fromRawAmount(
      basicPositionInfo.token0,
      (tokensOwed0 + BigInt(fees0.toString())).toString(),
    ),
    token1Amount: CurrencyAmount.fromRawAmount(
      basicPositionInfo.token1,
      (tokensOwed1 + BigInt(fees1.toString())).toString(),
    ),
  };
}

/**
 * Check whether the specified position is currently in range, i.e. pool price is within the position's price range.
 * @param position The position to check.
 * @returns A boolean indicating whether the position is in range.
 */
export function isPositionInRange(position: Position): boolean {
  return (
    position.pool.tickCurrent >= position.tickLower &&
    position.pool.tickCurrent < position.tickUpper
  );
}

/**
 * Get the token SVG URL of the specified position.
 * @param chainId Chain id.
 * @param amm Automated Market Maker.
 * @param positionId Position id.
 * @param publicClient Viem public client.
 * @param blockNumber Optional block number to query.
 * @returns A promise that resolves to the token SVG URL.
 */
export async function getTokenSvg(
  chainId: ApertureSupportedChainId,
  amm: AutomatedMarketMakerEnum,
  positionId: bigint,
  publicClient?: PublicClient,
  blockNumber?: bigint,
): Promise<URL> {
  const npm = getNPM(chainId, amm, publicClient);
  const uri = await npm.read.tokenURI([positionId], { blockNumber });
  const json_uri = Buffer.from(
    uri.replace('data:application/json;base64,', ''),
    'base64',
  ).toString('utf-8');
  return new URL(JSON.parse(json_uri).image);
}

/**
 * Predict the position after rebalance assuming the pool price remains the same.
 * @param position Position info before rebalance.
 * @param newTickLower The new lower tick.
 * @param newTickUpper The new upper tick.
 * @returns The position info after rebalance.
 */
export function getRebalancedPosition(
  position: Position,
  newTickLower: number,
  newTickUpper: number,
): Position {
  const price = position.pool.token0Price;
  // Calculate the position equity denominated in token1 before rebalance.
  const equityInToken1Before = price
    .quote(position.amount0)
    .add(position.amount1);
  const equityBefore = fractionToBig(equityInToken1Before);
  const bigPrice = fractionToBig(price);
  const token0Proportion = getTokenValueProportionFromPriceRatio(
    newTickLower,
    newTickUpper,
    bigPrice,
  );
  const amount1After = new Big(1).sub(token0Proportion).mul(equityBefore);
  // token0's equity denominated in token1 divided by the price
  const amount0After = new Big(equityBefore).sub(amount1After).div(bigPrice);
  return Position.fromAmounts({
    pool: position.pool,
    tickLower: newTickLower,
    tickUpper: newTickUpper,
    amount0: amount0After.toFixed(0),
    amount1: amount1After.toFixed(0),
    useFullPrecision: false,
  });
}

/**
 * Predict the position if the pool price becomes the specified price.
 * @param position Position info.
 * @param newPrice The new pool price.
 * @returns The position info after the pool price becomes the specified price.
 */
export function getPositionAtPrice(
  position: Position,
  newPrice: Big,
): Position {
  const sqrtPriceX96 = priceToSqrtRatioX96(newPrice);
  const poolAtNewPrice = new Pool(
    position.pool.token0,
    position.pool.token1,
    position.pool.fee,
    sqrtPriceX96,
    position.pool.liquidity,
    TickMath.getTickAtSqrtRatio(sqrtPriceX96),
  );
  return new Position({
    pool: poolAtNewPrice,
    liquidity: position.liquidity,
    tickLower: position.tickLower,
    tickUpper: position.tickUpper,
  });
}

/**
 * Predict the position after rebalance assuming the pool price becomes the specified price.
 * @param position Position info before rebalance.
 * @param newPrice The pool price at rebalance.
 * @param newTickLower The new lower tick.
 * @param newTickUpper The new upper tick.
 * @returns The position info after rebalance.
 */
export function projectRebalancedPositionAtPrice(
  position: Position,
  newPrice: Big,
  newTickLower: number,
  newTickUpper: number,
): Position {
  return getRebalancedPosition(
    getPositionAtPrice(position, newPrice),
    newTickLower,
    newTickUpper,
  );
}

/**
 * Predict the change in liquidity and token amounts after a reinvestment without a prior approval.
 * https://github.com/dragonfly-xyz/useful-solidity-patterns/blob/main/patterns/eth_call-tricks/README.md#geth-overrides
 * @param chainId The chain ID.
 * @param amm The Automated Market Maker.
 * @param positionId The position id.
 * @param publicClient Viem public client.
 * @param blockNumber Optional block number to query.
 * @returns The predicted change in liquidity and token amounts.
 */
export async function getReinvestedPosition(
  chainId: ApertureSupportedChainId,
  amm: AutomatedMarketMakerEnum,
  positionId: bigint,
  publicClient: PublicClient,
  blockNumber?: bigint,
): Promise<readonly [liquidity: bigint, amount0: bigint, amount1: bigint]> {
  const owner = await getNPM(chainId, amm, publicClient).read.ownerOf(
    [positionId],
    {
      blockNumber,
    },
  );
  const data = getAutomanReinvestCalldata(
    positionId,
    BigInt(Math.round(new Date().getTime() / 1000 + 60 * 10)), // 10 minutes from now.
  );
  const returnData = await staticCallWithOverrides(
    {
      from: owner,
      to: getAMMInfo(chainId, amm)!.apertureAutoman,
      data,
    },
    // forge an operator approval using state overrides.
    getNPMApprovalOverrides(chainId, amm, owner),
    publicClient,
    blockNumber,
  );
  return decodeFunctionResult({
    abi: Automan__factory.abi,
    functionName: 'reinvest',
    data: returnData,
  });
}<|MERGE_RESOLUTION|>--- conflicted
+++ resolved
@@ -381,11 +381,7 @@
   );
   const opts = { blockNumber };
 
-<<<<<<< HEAD
-  // if can replace with viem.getPositionDetails?
-=======
   // TODO: replace with viem.getPositionDetails
->>>>>>> 2d73c532
   const [
     slot0,
     feeGrowthGlobal0X128,
