--- conflicted
+++ resolved
@@ -62,12 +62,8 @@
   pool: Pool,
   tickLower: number,
   tickUpper: number,
-<<<<<<< HEAD
   tokenIn: Token,
   tokenInAmount: bigint,
-=======
-  from: Address,
->>>>>>> 92c3c48d
   slippage: number,
   tokenInPriceUsd: string,
   includeSolvers?: E_Solver[],
@@ -81,17 +77,10 @@
     pool,
     tickLower,
     tickUpper,
-<<<<<<< HEAD
     tokenIn,
     tokenInAmount,
     slippage,
     tokenInPriceUsd,
-=======
-    from,
-    slippage,
-    tokenPricesUsd,
-    publicClient,
->>>>>>> 92c3c48d
     includeSolvers,
     blockNumber,
   );
