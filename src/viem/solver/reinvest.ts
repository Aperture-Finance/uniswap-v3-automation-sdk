--- conflicted
+++ resolved
@@ -27,14 +27,8 @@
 import {
   buildOptimalSolutions,
   getOptimalSwapAmount,
-<<<<<<< HEAD
   getOptimalSwapAmountV4,
-=======
-  getOptimalSwapAmountV3,
-  getSwapPath,
-  getSwapRoute,
   isOptimismLikeChain,
->>>>>>> 98bbd89a
 } from './internal';
 import { SolverResult, SwapPath } from './types';
 
