--- conflicted
+++ resolved
@@ -35,9 +35,5 @@
 };
 
 export function getIsOkx() {
-<<<<<<< HEAD
-  return Number(process.env.OKX_RAMPUP_PERCENT || '100') / 100 > Math.random();
-=======
   return Number(process.env.OKX_RAMPUP_PERCENT || '1') / 100 > Math.random();
->>>>>>> 06d1ebc8
 }