--- conflicted
+++ resolved
@@ -69,13 +69,9 @@
       ? position.pool.tickSpacing
       : position.pool.fee;
 
-<<<<<<< HEAD
-  const { poolAmountIn, zeroForOne } = await getOptimalSwapAmountV4(
-=======
   // Subtract fees from poolAmountIn before passing to solver
   // to prevent ERC20 Error: transfer amount exceeds balance.
-  const { poolAmountIn, zeroForOne } = await getOptimalSwapAmountV3(
->>>>>>> 31e69bf8
+  const { poolAmountIn, zeroForOne } = await getOptimalSwapAmountV4(
     chainId,
     amm,
     publicClient,
@@ -102,7 +98,7 @@
     .div(10 ** tokenInDecimals)
     .mul(tokenInPrice);
 
-  getLogger().info('SDK.increaseLiquidityOptimalV3.fees ', {
+  getLogger().info('SDK.increaseLiquidityOptimalV4.fees ', {
     amm,
     chainId,
     nftId: increaseOptions.tokenId,
@@ -172,58 +168,21 @@
           zeroForOne,
           isUseOptimalSwapRouter: false, // False because frontend uses the latest automan, which has the optimalSwapRouter merged into it.
         }));
-        [liquidity, amount0, amount1] =
-          await simulateIncreaseLiquidityOptimalV4(
-            chainId,
-            amm,
-            publicClient,
-            fromAddress,
-            position,
-            increaseParams,
-            swapData,
-            token0FeeAmount,
-            token1FeeAmount,
-            blockNumber,
-          );
-        gasFeeEstimation = await estimateGas(swapData);
       }
-
-<<<<<<< HEAD
-      const token0FeeAmount = zeroForOne
-        ? BigInt(new Big(poolAmountIn.toString()).mul(FEE_ZAP_RATIO).toFixed(0))
-        : 0n;
-      const token1FeeAmount = zeroForOne
-        ? 0n
-        : BigInt(
-            new Big(poolAmountIn.toString()).mul(FEE_ZAP_RATIO).toFixed(0),
-          );
-      const tokenInPrice = zeroForOne ? tokenPricesUsd[0] : tokenPricesUsd[1];
-      const decimals = zeroForOne
-        ? token0Amount.currency.decimals
-        : token1Amount.currency.decimals;
-      const feeUSD = new Big(poolAmountIn.toString())
-        .div(10 ** decimals)
-        .mul(tokenInPrice)
-        .mul(FEE_ZAP_RATIO);
-
-      getLogger().info('SDK.increaseLiquidityOptimalV4.fees ', {
-        solver,
-        amm: amm,
-        chainId: chainId,
-        position: increaseOptions.tokenId,
-        totalIncreaseLiquidityOptimalFeeUsd: feeUSD.toString(),
-        token0PricesUsd: tokenPricesUsd[0],
-        token1PricesUsd: tokenPricesUsd[1],
-        token0FeeAmount: token0FeeAmount.toString(),
-        token1FeeAmount: token1FeeAmount.toString(),
-        amount0Desired: increaseParams.amount0Desired.toString(),
-        amount1Desired: increaseParams.amount1Desired.toString(),
-        zeroForOne,
-        poolAmountIn: poolAmountIn.toString(),
-      });
-
-=======
->>>>>>> 31e69bf8
+      [liquidity, amount0, amount1] = await simulateIncreaseLiquidityOptimalV4(
+        chainId,
+        amm,
+        publicClient,
+        fromAddress,
+        position,
+        increaseParams,
+        swapData,
+        token0FeeAmount,
+        token1FeeAmount,
+        blockNumber,
+      );
+      gasFeeEstimation = await estimateGas(swapData);
+
       return {
         solver,
         amount0,
