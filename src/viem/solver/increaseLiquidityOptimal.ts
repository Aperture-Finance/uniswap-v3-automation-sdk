import { ApertureSupportedChainId, getAMMInfo, getLogger } from '@/index';
import { IncreaseOptions, Position } from '@aperture_finance/uniswap-v3-sdk';
import { CurrencyAmount, Token } from '@uniswap/sdk-core';
import { AutomatedMarketMakerEnum } from 'aperture-lens/dist/src/viem';
import Big from 'big.js';
import { Address, Hex, PublicClient } from 'viem';

import { SwapRoute, get1InchQuote, getIsOkx, getOkxQuote } from '.';
import { ALL_SOLVERS, E_Solver, getSolver } from '.';
import { computePoolAddress } from '../../utils';
import {
  encodeOptimalSwapData,
  getAutomanContract,
  simulateIncreaseLiquidityOptimalV3,
} from '../automan';
import {
  FEE_ZAP_RATIO,
  IncreaseLiquidityParams,
  estimateIncreaseLiquidityOptimalGas,
  simulateIncreaseLiquidityOptimal,
} from '../automan';
import { estimateIncreaseLiquidityOptimalGas } from '../automan';
import { get1InchApproveTarget } from './get1InchSolver';
import { getOkxApproveTarget } from './getOkxSolver';
<<<<<<< HEAD
import {
  buildOptimalSolutions,
  calcPriceImpact,
  getOptimalSwapAmount,
  getOptimalSwapAmountV3,
  getSwapPath,
=======
import { calcPriceImpact, getSwapPath } from './internal';
import {
  buildOptimalSolutions,
  getOptimalSwapAmount,
>>>>>>> 0559bab0
  getSwapRoute,
} from './internal';
import { SolverResult } from './types';

/**
 * Get the optimal amount of liquidity to increase for a given pool and token amounts.
 * @param chainId The chain ID.
 * @param amm The Automated Market Maker.
 * @param provider A JSON RPC provider or a base provider.
 * @param position The current position to simulate the call from.
 * @param increaseOptions Increase liquidity options.
 * @param token0Amount The token0 amount.
 * @param token1Amount The token1 amount.
 * @param fromAddress The address to increase liquidity from.
 * @param usePool Whether to use the pool or the aggregator for the swap.
 * @param blockNumber Optional. The block number to simulate the call from.
 * @param includeSwapInfo Optional. If set to true, the swap path and price impact will be included in the result.
 */
export async function increaseLiquidityOptimal(
  chainId: ApertureSupportedChainId,
  amm: AutomatedMarketMakerEnum,
  publicClient: PublicClient,
  position: Position,
  increaseOptions: IncreaseOptions,
  token0Amount: CurrencyAmount<Token>,
  token1Amount: CurrencyAmount<Token>,
  fromAddress: Address,
  usePool = false,
  blockNumber?: bigint,
  includeSwapInfo?: boolean,
): Promise<SolverResult> {
  if (!token0Amount.currency.sortsBefore(token1Amount.currency)) {
    throw new Error('token0 must be sorted before token1');
  }
  const increaseParams: IncreaseLiquidityParams = {
    tokenId: BigInt(increaseOptions.tokenId.toString()),
    amount0Desired: BigInt(token0Amount.quotient.toString()),
    amount1Desired: BigInt(token1Amount.quotient.toString()),
    amount0Min: 0n,
    amount1Min: 0n,
    deadline: BigInt(Math.floor(Date.now() / 1000 + 86400)),
  };

  const getEstimate = async () => {
    const { optimalSwapRouter } = getAMMInfo(chainId, amm)!;

    const poolPromise = increaseLiquidityOptimalPool(
      chainId,
      amm,
      publicClient,
      fromAddress,
      position,
      increaseParams,
      blockNumber,
    );

    if (usePool || !optimalSwapRouter) {
      return await poolPromise;
    }

    const [poolEstimate, routerEstimate] = await Promise.all([
      poolPromise,
      increaseLiquidityOptimalRouter(
        chainId,
        amm,
        publicClient,
        fromAddress,
        position,
        increaseParams,
        Number(increaseOptions.slippageTolerance.toSignificant()),
      ),
    ]);
    // use the same pool if the quote isn't better
    if (poolEstimate.liquidity >= routerEstimate.liquidity) {
      return poolEstimate;
    } else {
      return routerEstimate;
    }
  };

  const ret = await getEstimate();

  if (includeSwapInfo) {
    ret.priceImpact = calcPriceImpact(
      position.pool,
      increaseParams.amount0Desired,
      increaseParams.amount1Desired,
      ret.amount0,
      ret.amount1,
    );

    const token0 = (token0Amount.currency as Token).address as Address;
    const token1 = (token1Amount.currency as Token).address as Address;
    ret.swapPath = getSwapPath(
      token0,
      token1,
      BigInt(token0Amount.quotient.toString()),
      BigInt(token1Amount.quotient.toString()),
      ret.amount0,
      ret.amount1,
      Number(increaseOptions.slippageTolerance.toSignificant()) / 100,
    );
  }

  return ret;
}

async function increaseLiquidityOptimalPool(
  chainId: ApertureSupportedChainId,
  amm: AutomatedMarketMakerEnum,
  publicClient: PublicClient,
  fromAddress: Address,
  position: Position,
  increaseParams: IncreaseLiquidityParams,
  blockNumber?: bigint,
): Promise<SolverResult> {
  const [liquidity, amount0, amount1] = await simulateIncreaseLiquidityOptimal(
    chainId,
    amm,
    publicClient,
    fromAddress,
    position,
    increaseParams,
    /* swapData= */ undefined,
    blockNumber,
  );
  let swapRoute: SwapRoute = [];
  if (increaseParams.amount0Desired.toString() !== amount0.toString()) {
    const [fromTokenAddress, toTokenAddress] = new Big(
      increaseParams.amount0Desired.toString(),
    ).gt(amount0.toString())
      ? [position.pool.token0.address, position.pool.token1.address]
      : [position.pool.token1.address, position.pool.token0.address];
    swapRoute = [
      [
        [
          {
            name: 'Pool',
            part: 100,
            fromTokenAddress: fromTokenAddress,
            toTokenAddress: toTokenAddress,
          },
        ],
      ],
    ];
  }

  return {
    amount0,
    amount1,
    liquidity,
    swapData: '0x',
    swapRoute,
  };
}

async function increaseLiquidityOptimalRouter(
  chainId: ApertureSupportedChainId,
  amm: AutomatedMarketMakerEnum,
  publicClient: PublicClient,
  fromAddress: Address,
  position: Position,
  increaseParams: IncreaseLiquidityParams,
  slippage: number,
  blockNumber?: bigint,
): Promise<SolverResult> {
  const { swapData, swapRoute } = await getIncreaseLiquidityOptimalSwapData(
    chainId,
    amm,
    publicClient,
    position,
    increaseParams,
    slippage,
    /* includeRoute= */ true,
  );
  const [liquidity, amount0, amount1] = await simulateIncreaseLiquidityOptimal(
    chainId,
    amm,
    publicClient,
    fromAddress,
    position,
    increaseParams,
    swapData,
    blockNumber,
  );
  return {
    amount0,
    amount1,
    liquidity,
    swapData,
    swapRoute,
  };
}

async function getIncreaseLiquidityOptimalSwapData(
  chainId: ApertureSupportedChainId,
  amm: AutomatedMarketMakerEnum,
  publicClient: PublicClient,
  position: Position,
  increaseParams: IncreaseLiquidityParams,
  slippage: number,
  includeRoute?: boolean,
): Promise<{
  swapData: Hex;
  swapRoute?: SwapRoute;
}> {
  try {
    const ammInfo = getAMMInfo(chainId, amm)!;
    const automan = getAutomanContract(chainId, amm, publicClient);
    const isOkx = getIsOkx();

    // get swap amounts using the same pool
    const [poolAmountIn, , zeroForOne] = await automan.read.getOptimalSwap([
      computePoolAddress(
        chainId,
        amm,
        position.pool.token0.address,
        position.pool.token1.address,
        amm === AutomatedMarketMakerEnum.enum.SLIPSTREAM
          ? position.pool.tickSpacing
          : position.pool.fee,
      ),
      position.tickLower,
      position.tickUpper,
      increaseParams.amount0Desired,
      increaseParams.amount1Desired,
    ]);

    const approveTarget = await (isOkx
      ? getOkxApproveTarget(
          chainId,
          zeroForOne
            ? position.pool.token0.address
            : position.pool.token1.address,
          poolAmountIn.toString(),
        )
      : get1InchApproveTarget(chainId));
    const { tx, protocols } = await (isOkx
      ? getOkxQuote(
          chainId,
          zeroForOne
            ? position.pool.token0.address
            : position.pool.token1.address,
          zeroForOne
            ? position.pool.token1.address
            : position.pool.token0.address,
          poolAmountIn.toString(),
          ammInfo.optimalSwapRouter!,
          slippage,
        )
      : get1InchQuote(
          chainId,
          zeroForOne
            ? position.pool.token0.address
            : position.pool.token1.address,
          zeroForOne
            ? position.pool.token1.address
            : position.pool.token0.address,
          poolAmountIn.toString(),
          ammInfo.optimalSwapRouter!,
          slippage * 100,
          includeRoute,
        ));
    return {
      swapData: encodeOptimalSwapData(
        chainId,
        amm,
        position.pool.token0.address as Address,
        position.pool.token1.address as Address,
        position.pool.fee,
        position.tickLower,
        position.tickUpper,
        zeroForOne,
        approveTarget,
        tx.to,
        tx.data,
      ),
      swapRoute: protocols,
    };
  } catch (e) {
    console.warn(`Failed to get swap data: ${e}`);
  }
  return {
    swapData: '0x',
  };
}

/**
 * Get the optimal amount of liquidity to increase for a given pool and token amounts.
 * @param chainId The chain ID.
 * @param amm The Automated Market Maker.
 * @param publicClient Viem public client.
 * @param position The current position to simulate the call from.
 * @param increaseOptions Increase liquidity options.
 * @param token0Amount The token0 amount.
 * @param token1Amount The token1 amount.
 * @param fromAddress The address to increase liquidity from.
 * @param blockNumber Optional. The block number to simulate the call from.
 * @param includeSolvers Optional. The solvers to include.
 */
export async function increaseLiquidityOptimalV2(
  chainId: ApertureSupportedChainId,
  amm: AutomatedMarketMakerEnum,
  publicClient: PublicClient,
  position: Position,
  increaseOptions: IncreaseOptions,
  token0Amount: CurrencyAmount<Token>,
  token1Amount: CurrencyAmount<Token>,
  fromAddress: Address,
  blockNumber?: bigint,
  includeSolvers: E_Solver[] = ALL_SOLVERS,
): Promise<SolverResult[]> {
  if (!token0Amount.currency.sortsBefore(token1Amount.currency)) {
    throw new Error('token0 must be sorted before token1');
  }

  const increaseParams: IncreaseLiquidityParams = {
    tokenId: BigInt(increaseOptions.tokenId.toString()),
    amount0Desired: BigInt(token0Amount.quotient.toString()),
    amount1Desired: BigInt(token1Amount.quotient.toString()),
    amount0Min: 0n,
    amount1Min: 0n,
    deadline: BigInt(Math.floor(Date.now() / 1000 + 86400)),
  };

  const token0 = position.pool.token0.address as Address;
  const token1 = position.pool.token1.address as Address;
  const { tickLower, tickUpper } = position;
  const feeOrTickSpacing =
    amm === AutomatedMarketMakerEnum.enum.SLIPSTREAM
      ? position.pool.tickSpacing
      : position.pool.fee;

  const { poolAmountIn, zeroForOne } = await getOptimalSwapAmount(
    chainId,
    amm,
    publicClient,
    token0,
    token1,
    feeOrTickSpacing,
    tickLower,
    tickUpper,
    increaseParams.amount0Desired,
    increaseParams.amount1Desired,
    blockNumber,
  );

  const solve = async (solver: E_Solver) => {
    try {
      const slippage =
        Number(increaseOptions.slippageTolerance.toSignificant()) / 100;
      const { swapData, swapRoute } = await getSolver(solver).optimalMint({
        chainId,
        amm,
        fromAddress,
        token0,
        token1,
        feeOrTickSpacing,
        tickLower,
        tickUpper,
        slippage,
        poolAmountIn,
        zeroForOne,
      });
      const [liquidity, amount0, amount1] =
        await simulateIncreaseLiquidityOptimal(
          chainId,
          amm,
          publicClient,
          fromAddress,
          position,
          increaseParams,
          swapData,
          blockNumber,
        );

      let gasFeeEstimation = 0n;
      try {
        const [gasPrice, gasAmount] = await Promise.all([
          publicClient.getGasPrice(),
          estimateIncreaseLiquidityOptimalGas(
            chainId,
            amm,
            publicClient,
            fromAddress,
            position,
            increaseParams,
            swapData,
            blockNumber,
          ),
        ]);
        gasFeeEstimation = gasPrice * gasAmount;
      } catch (e) {
        getLogger().error('SDK.increaseLiquidityOptimalV2.EstimateGas.Error', {
          error: JSON.stringify((e as Error).message),
          swapData,
          increaseParams,
        });
      }

      return {
        solver,
        amount0,
        amount1,
        liquidity,
        swapData,
        gasFeeEstimation,
        swapRoute: getSwapRoute(
          token0,
          token1,
          amount0 - increaseParams.amount0Desired,
          swapRoute,
        ),
        priceImpact: calcPriceImpact(
          position.pool,
          increaseParams.amount0Desired,
          increaseParams.amount1Desired,
          amount0,
          amount1,
        ),
        swapPath: getSwapPath(
          token0,
          token1,
          increaseParams.amount0Desired,
          increaseParams.amount1Desired,
          amount0,
          amount1,
          slippage,
        ),
      } as SolverResult;
    } catch (e) {
      if (!(e as Error)?.message.startsWith('Expected')) {
        getLogger().error('SDK.Solver.increaseLiquidityOptimalV2.Error', {
          solver,
          error: JSON.stringify((e as Error).message),
        });
      } else {
        console.warn('SDK.Solver.increaseLiquidityOptimalV2.Warning', solver);
      }
      return null;
    }
  };

  return buildOptimalSolutions(solve, includeSolvers);
<<<<<<< HEAD
}

// Same as increaseLiquidityOptimalV2, but with feeAmounts instead of feeBips.
export async function increaseLiquidityOptimalV3(
  chainId: ApertureSupportedChainId,
  amm: AutomatedMarketMakerEnum,
  publicClient: PublicClient,
  position: Position,
  increaseOptions: IncreaseOptions,
  token0Amount: CurrencyAmount<Token>,
  token1Amount: CurrencyAmount<Token>,
  fromAddress: Address,
  blockNumber?: bigint,
  includeSolvers: E_Solver[] = ALL_SOLVERS,
): Promise<SolverResult[]> {
  if (!token0Amount.currency.sortsBefore(token1Amount.currency)) {
    throw new Error('token0 must be sorted before token1');
  }

  const increaseParams: IncreaseLiquidityParams = {
    tokenId: BigInt(increaseOptions.tokenId.toString()),
    amount0Desired: BigInt(token0Amount.quotient.toString()),
    amount1Desired: BigInt(token1Amount.quotient.toString()),
    amount0Min: 0n,
    amount1Min: 0n,
    deadline: BigInt(Math.floor(Date.now() / 1000 + 86400)),
  };

  const token0 = position.pool.token0.address as Address;
  const token1 = position.pool.token1.address as Address;
  const { tickLower, tickUpper } = position;
  const feeOrTickSpacing =
    amm === AutomatedMarketMakerEnum.enum.SLIPSTREAM
      ? position.pool.tickSpacing
      : position.pool.fee;

  const { poolAmountIn, zeroForOne } = await getOptimalSwapAmountV3(
    chainId,
    amm,
    publicClient,
    token0,
    token1,
    feeOrTickSpacing,
    tickLower,
    tickUpper,
    increaseParams.amount0Desired,
    increaseParams.amount1Desired,
    blockNumber,
  );

  const solve = async (solver: E_Solver) => {
    try {
      const slippage =
        Number(increaseOptions.slippageTolerance.toSignificant()) / 100;
      const { swapData, swapRoute } = await getSolver(solver).optimalMint({
        chainId,
        amm,
        fromAddress,
        token0,
        token1,
        feeOrTickSpacing,
        tickLower,
        tickUpper,
        slippage,
        poolAmountIn,
        zeroForOne,
      });
      const [liquidity, amount0, amount1] =
        await simulateIncreaseLiquidityOptimalV3(
          chainId,
          amm,
          publicClient,
          fromAddress,
          position,
          increaseParams,
          swapData,
          blockNumber,
        );

      let gasFeeEstimation = 0n;
      try {
        const [gasPrice, gasAmount] = await Promise.all([
          publicClient.getGasPrice(),
          estimateIncreaseLiquidityOptimalGas(
            chainId,
            amm,
            publicClient,
            fromAddress,
            position,
            increaseParams,
            swapData,
            blockNumber,
          ),
        ]);
        gasFeeEstimation = gasPrice * gasAmount;
      } catch (e) {
        getLogger().error('SDK.increaseLiquidityOptimalV3.EstimateGas.Error', {
          error: JSON.stringify((e as Error).message),
          swapData,
          increaseParams,
        });
      }

      const token0FeeAmount = zeroForOne
        ? Big(new Big(poolAmountIn.toString()).mul(FEE_ZAP_RATIO).toString())
        : 0n;
      const token1FeeAmount = zeroForOne
        ? 0n
        : Big(new Big(poolAmountIn.toString()).mul(FEE_ZAP_RATIO).toString());

      getLogger().info('increaseLiquidityOptimalV3 ', {
        amm: amm,
        chainId: chainId,
        position: increaseOptions.tokenId,
        token0FeeAmount: token0FeeAmount.toString(),
        token1FeeAmount: token1FeeAmount.toString(),
        amount0Desired: increaseParams.amount0Desired.toString(),
        amount1Desired: increaseParams.amount1Desired.toString(),
        zeroForOne,
        poolAmountIn: poolAmountIn.toString(),
      });

      return {
        solver,
        amount0,
        amount1,
        liquidity,
        swapData,
        gasFeeEstimation,
        swapRoute: getSwapRoute(
          token0,
          token1,
          amount0 - increaseParams.amount0Desired,
          swapRoute,
        ),
        swapPath: getSwapPath(
          token0,
          token1,
          increaseParams.amount0Desired,
          increaseParams.amount1Desired,
          amount0,
          amount1,
          slippage,
        ),
        priceImpact: calcPriceImpact(
          position.pool,
          increaseParams.amount0Desired,
          increaseParams.amount1Desired,
          amount0,
          amount1,
        ),
        token0FeeAmount,
        token1FeeAmount,
      } as SolverResult;
    } catch (e) {
      if (!(e as Error)?.message.startsWith('Expected')) {
        getLogger().error('SDK.Solver.increaseLiquidityOptimalV3.Error', {
          solver,
          error: JSON.stringify((e as Error).message),
        });
      } else {
        console.warn('SDK.Solver.increaseLiquidityOptimalV3.Warning', solver);
      }
      return null;
    }
  };

  return buildOptimalSolutions(solve, includeSolvers);
=======
>>>>>>> 0559bab0
}<|MERGE_RESOLUTION|>--- conflicted
+++ resolved
@@ -22,19 +22,12 @@
 import { estimateIncreaseLiquidityOptimalGas } from '../automan';
 import { get1InchApproveTarget } from './get1InchSolver';
 import { getOkxApproveTarget } from './getOkxSolver';
-<<<<<<< HEAD
 import {
   buildOptimalSolutions,
   calcPriceImpact,
   getOptimalSwapAmount,
   getOptimalSwapAmountV3,
   getSwapPath,
-=======
-import { calcPriceImpact, getSwapPath } from './internal';
-import {
-  buildOptimalSolutions,
-  getOptimalSwapAmount,
->>>>>>> 0559bab0
   getSwapRoute,
 } from './internal';
 import { SolverResult } from './types';
@@ -479,7 +472,6 @@
   };
 
   return buildOptimalSolutions(solve, includeSolvers);
-<<<<<<< HEAD
 }
 
 // Same as increaseLiquidityOptimalV2, but with feeAmounts instead of feeBips.
@@ -648,6 +640,4 @@
   };
 
   return buildOptimalSolutions(solve, includeSolvers);
-=======
->>>>>>> 0559bab0
 }