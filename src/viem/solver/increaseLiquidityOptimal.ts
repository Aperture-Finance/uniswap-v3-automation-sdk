--- conflicted
+++ resolved
@@ -11,11 +11,7 @@
   SwapRoute,
   get1InchQuote,
   getIsOkx,
-<<<<<<< HEAD
-  getOkxQuote,
-=======
   getOkxSwap,
->>>>>>> a4321d6b
   getSolver,
 } from '.';
 import { computePoolAddress } from '../../utils';
