import { ApertureSupportedChainId, getLogger } from '@/index';
import { IncreaseOptions, Position } from '@aperture_finance/uniswap-v3-sdk';
import { CurrencyAmount, Token } from '@uniswap/sdk-core';
import { AutomatedMarketMakerEnum } from 'aperture-lens/dist/src/viem';
import Big from 'big.js';
import { Address, Hex, PublicClient } from 'viem';

import { DEFAULT_SOLVERS, E_Solver, SwapRoute, getSolver } from '.';
import {
  FEE_ZAP_RATIO,
  IncreaseLiquidityParams,
  estimateIncreaseLiquidityOptimalV4Gas,
  simulateIncreaseLiquidityOptimalV4,
} from '../automan';
import {
  buildOptimalSolutions,
  calcPriceImpact,
  getOptimalSwapAmountV4,
  getSwapPath,
  getSwapRoute,
} from './internal';
import { SolverResult } from './types';

/**
 * Get the optimal amount of liquidity to increase for a given pool and token amounts.
 * @param chainId The chain ID.
 * @param amm The Automated Market Maker.
 * @param publicClient Viem public client.
 * @param position The current position to simulate the call from.
 * @param increaseOptions Increase liquidity options.
 * @param token0Amount The token0 amount.
 * @param token1Amount The token1 amount.
 * @param fromAddress The address to increase liquidity from.
 * @param tokenPricesUsd The token prices in USD.
 * @param blockNumber Optional. The block number to simulate the call from.
 * @param includeSolvers Optional. The solvers to include.
 */
export async function increaseLiquidityOptimalV4(
  chainId: ApertureSupportedChainId,
  amm: AutomatedMarketMakerEnum,
  publicClient: PublicClient,
  position: Position,
  increaseOptions: IncreaseOptions,
  token0Amount: CurrencyAmount<Token>,
  token1Amount: CurrencyAmount<Token>,
  fromAddress: Address,
  tokenPricesUsd: [string, string],
  includeSolvers: E_Solver[] = DEFAULT_SOLVERS,
  blockNumber?: bigint,
): Promise<SolverResult[]> {
  if (!token0Amount.currency.sortsBefore(token1Amount.currency)) {
    throw new Error('token0 must be sorted before token1');
  }

  const increaseParams: IncreaseLiquidityParams = {
    tokenId: BigInt(increaseOptions.tokenId.toString()),
    amount0Desired: BigInt(token0Amount.quotient.toString()),
    amount1Desired: BigInt(token1Amount.quotient.toString()),
    amount0Min: 0n,
    amount1Min: 0n,
    deadline: BigInt(Math.floor(Date.now() / 1000 + 86400)),
  };

  const token0 = position.pool.token0.address as Address;
  const token1 = position.pool.token1.address as Address;
  const { tickLower, tickUpper } = position;
  const feeOrTickSpacing =
    amm === AutomatedMarketMakerEnum.enum.SLIPSTREAM
      ? position.pool.tickSpacing
      : position.pool.fee;

  // Subtract fees from poolAmountIn before passing to solver
  // to prevent ERC20 Error: transfer amount exceeds balance.
  const { poolAmountIn, zeroForOne } = await getOptimalSwapAmountV4(
    chainId,
    amm,
    publicClient,
    token0,
    token1,
    feeOrTickSpacing,
    tickLower,
    tickUpper,
    increaseParams.amount0Desired,
    increaseParams.amount1Desired,
    blockNumber,
  );
  const swapFeeAmount = BigInt(
    new Big(poolAmountIn.toString()).mul(FEE_ZAP_RATIO).toFixed(0),
  );
  const swapAmountIn = poolAmountIn - swapFeeAmount;
  const token0FeeAmount = zeroForOne ? swapFeeAmount : 0n;
  const token1FeeAmount = zeroForOne ? 0n : swapFeeAmount;
  const tokenInPrice = zeroForOne ? tokenPricesUsd[0] : tokenPricesUsd[1];
  const tokenInDecimals = zeroForOne
    ? token0Amount.currency.decimals
    : token1Amount.currency.decimals;
  const feeUSD = new Big(swapFeeAmount.toString())
    .div(10 ** tokenInDecimals)
    .mul(tokenInPrice);
<<<<<<< HEAD

  getLogger().info('SDK.increaseLiquidityOptimalV4.fees ', {
=======
  // No need to subtract fees from increaseParams.amount0Desired
  // and increaseParams.amount1Desired because that's done in automan.
  getLogger().info('SDK.increaseLiquidityOptimalV3.fees ', {
>>>>>>> 3907923b
    amm,
    chainId,
    nftId: increaseOptions.tokenId,
    totalIncreaseLiquidityOptimalFeeUsd: feeUSD.toString(),
    token0PricesUsd: tokenPricesUsd[0],
    token1PricesUsd: tokenPricesUsd[1],
    token0FeeAmount: token0FeeAmount.toString(),
    token1FeeAmount: token1FeeAmount.toString(),
    amount0Desired: increaseParams.amount0Desired.toString(),
    amount1Desired: increaseParams.amount1Desired.toString(),
    zeroForOne,
    poolAmountIn: poolAmountIn.toString(), // before fees
    swapAmountIn: swapAmountIn.toString(), // after fees
  });

  const estimateGas = async (swapData: Hex) => {
    try {
      const [gasPrice, gasAmount] = await Promise.all([
        publicClient.getGasPrice(),
        estimateIncreaseLiquidityOptimalV4Gas(
          chainId,
          amm,
          publicClient,
          fromAddress,
          position,
          increaseParams,
          swapData,
          token0FeeAmount,
          token1FeeAmount,
          blockNumber,
        ),
      ]);
      return gasPrice * gasAmount;
    } catch (e) {
      getLogger().error('SDK.increaseLiquidityOptimalV4.EstimateGas.Error', {
        error: JSON.stringify((e as Error).message),
        swapData,
        increaseParams,
      });
      return 0n;
    }
  };

  const solve = async (solver: E_Solver) => {
    let swapData: Hex = '0x';
    let swapRoute: SwapRoute | undefined = undefined;
    let liquidity: bigint = 0n;
    let amount0: bigint = increaseParams.amount0Desired;
    let amount1: bigint = increaseParams.amount1Desired;
    let gasFeeEstimation: bigint = 0n;

    try {
      const slippage =
        Number(increaseOptions.slippageTolerance.toSignificant()) / 100;
      if (swapAmountIn > 0n) {
        ({ swapData, swapRoute } = await getSolver(solver).mintOptimal({
          chainId,
          amm,
          fromAddress,
          token0,
          token1,
          feeOrTickSpacing,
          tickLower,
          tickUpper,
          slippage,
          poolAmountIn: swapAmountIn,
          zeroForOne,
          isUseOptimalSwapRouter: false, // False because frontend uses the latest automan, which has the optimalSwapRouter merged into it.
        }));
      }
      [liquidity, amount0, amount1] = await simulateIncreaseLiquidityOptimalV4(
        chainId,
        amm,
        publicClient,
        fromAddress,
        position,
        increaseParams,
        swapData,
        token0FeeAmount,
        token1FeeAmount,
        blockNumber,
      );
      gasFeeEstimation = await estimateGas(swapData);

      return {
        solver,
        amount0,
        amount1,
        liquidity,
        swapData,
        gasFeeEstimation,
        swapRoute: getSwapRoute(
          token0,
          token1,
          amount0 - increaseParams.amount0Desired,
          swapRoute,
        ),
        swapPath: getSwapPath(
          token0,
          token1,
          increaseParams.amount0Desired,
          increaseParams.amount1Desired,
          amount0,
          amount1,
          slippage,
        ),
        feeUSD: feeUSD.toFixed(),
        priceImpact: calcPriceImpact(
          position.pool,
          increaseParams.amount0Desired,
          increaseParams.amount1Desired,
          amount0,
          amount1,
        ),
        token0FeeAmount,
        token1FeeAmount,
      } as SolverResult;
    } catch (e) {
      if (!(e as Error)?.message.startsWith('Expected')) {
        getLogger().error('SDK.Solver.increaseLiquidityOptimalV4.Error', {
          solver,
          error: JSON.stringify((e as Error).message),
        });
      } else {
        console.warn('SDK.Solver.increaseLiquidityOptimalV4.Warning', solver);
      }
      return null;
    }
  };

  return buildOptimalSolutions(solve, includeSolvers);
}<|MERGE_RESOLUTION|>--- conflicted
+++ resolved
@@ -97,14 +97,9 @@
   const feeUSD = new Big(swapFeeAmount.toString())
     .div(10 ** tokenInDecimals)
     .mul(tokenInPrice);
-<<<<<<< HEAD
-
-  getLogger().info('SDK.increaseLiquidityOptimalV4.fees ', {
-=======
   // No need to subtract fees from increaseParams.amount0Desired
   // and increaseParams.amount1Desired because that's done in automan.
-  getLogger().info('SDK.increaseLiquidityOptimalV3.fees ', {
->>>>>>> 3907923b
+  getLogger().info('SDK.increaseLiquidityOptimalV4.fees ', {
     amm,
     chainId,
     nftId: increaseOptions.tokenId,
