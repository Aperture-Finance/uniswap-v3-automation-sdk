import { ApertureSupportedChainId, getAMMInfo, getLogger } from '@/index';
import { IncreaseOptions, Position } from '@aperture_finance/uniswap-v3-sdk';
import { CurrencyAmount, Token } from '@uniswap/sdk-core';
import { AutomatedMarketMakerEnum } from 'aperture-lens/dist/src/viem';
import Big from 'big.js';
import { Address, Hex, PublicClient } from 'viem';

<<<<<<< HEAD
import { SwapRoute, get1InchQuote, getIsOkx, getOkxSwap } from '.';
=======
import { SwapRoute, get1InchQuote, getIsOkx, getOkxQuote } from '.';
import { ALL_SOLVERS, E_Solver, getSolver } from '.';
>>>>>>> 0559bab0
import { computePoolAddress } from '../../utils';
import {
  IncreaseLiquidityParams,
  encodeOptimalSwapData,
  getAutomanContract,
  simulateIncreaseLiquidityOptimal,
} from '../automan';
import { estimateIncreaseLiquidityOptimalGas } from '../automan';
import { get1InchApproveTarget } from './get1InchSolver';
import { getOkxApproveTarget } from './getOkxSolver';
import { calcPriceImpact, getSwapPath } from './internal';
import {
  buildOptimalSolutions,
  getOptimalSwapAmount,
  getSwapRoute,
} from './internal';
import { SolverResult } from './types';

/**
 * Get the optimal amount of liquidity to increase for a given pool and token amounts.
 * @param chainId The chain ID.
 * @param amm The Automated Market Maker.
 * @param provider A JSON RPC provider or a base provider.
 * @param position The current position to simulate the call from.
 * @param increaseOptions Increase liquidity options.
 * @param token0Amount The token0 amount.
 * @param token1Amount The token1 amount.
 * @param fromAddress The address to increase liquidity from.
 * @param usePool Whether to use the pool or the aggregator for the swap.
 * @param blockNumber Optional. The block number to simulate the call from.
 * @param includeSwapInfo Optional. If set to true, the swap path and price impact will be included in the result.
 */
export async function increaseLiquidityOptimal(
  chainId: ApertureSupportedChainId,
  amm: AutomatedMarketMakerEnum,
  publicClient: PublicClient,
  position: Position,
  increaseOptions: IncreaseOptions,
  token0Amount: CurrencyAmount<Token>,
  token1Amount: CurrencyAmount<Token>,
  fromAddress: Address,
  usePool = false,
  blockNumber?: bigint,
  includeSwapInfo?: boolean,
): Promise<SolverResult> {
  if (!token0Amount.currency.sortsBefore(token1Amount.currency)) {
    throw new Error('token0 must be sorted before token1');
  }
  const increaseParams: IncreaseLiquidityParams = {
    tokenId: BigInt(increaseOptions.tokenId.toString()),
    amount0Desired: BigInt(token0Amount.quotient.toString()),
    amount1Desired: BigInt(token1Amount.quotient.toString()),
    amount0Min: 0n,
    amount1Min: 0n,
    deadline: BigInt(Math.floor(Date.now() / 1000 + 86400)),
  };

  const getEstimate = async () => {
    const { optimalSwapRouter } = getAMMInfo(chainId, amm)!;

    const poolPromise = increaseLiquidityOptimalPool(
      chainId,
      amm,
      publicClient,
      fromAddress,
      position,
      increaseParams,
      blockNumber,
    );

    if (usePool || !optimalSwapRouter) {
      return await poolPromise;
    }

    const [poolEstimate, routerEstimate] = await Promise.all([
      poolPromise,
      increaseLiquidityOptimalRouter(
        chainId,
        amm,
        publicClient,
        fromAddress,
        position,
        increaseParams,
        Number(increaseOptions.slippageTolerance.toSignificant()),
      ),
    ]);
    // use the same pool if the quote isn't better
    if (poolEstimate.liquidity >= routerEstimate.liquidity) {
      return poolEstimate;
    } else {
      return routerEstimate;
    }
  };

  const ret = await getEstimate();

  if (includeSwapInfo) {
    ret.priceImpact = calcPriceImpact(
      position.pool,
      increaseParams.amount0Desired,
      increaseParams.amount1Desired,
      ret.amount0,
      ret.amount1,
    );

    const token0 = (token0Amount.currency as Token).address as Address;
    const token1 = (token1Amount.currency as Token).address as Address;
    ret.swapPath = getSwapPath(
      token0,
      token1,
      BigInt(token0Amount.quotient.toString()),
      BigInt(token1Amount.quotient.toString()),
      ret.amount0,
      ret.amount1,
      Number(increaseOptions.slippageTolerance.toSignificant()) / 100,
    );
  }

  return ret;
}

async function increaseLiquidityOptimalPool(
  chainId: ApertureSupportedChainId,
  amm: AutomatedMarketMakerEnum,
  publicClient: PublicClient,
  fromAddress: Address,
  position: Position,
  increaseParams: IncreaseLiquidityParams,
  blockNumber?: bigint,
): Promise<SolverResult> {
  const [liquidity, amount0, amount1] = await simulateIncreaseLiquidityOptimal(
    chainId,
    amm,
    publicClient,
    fromAddress,
    position,
    increaseParams,
    /* swapData= */ undefined,
    blockNumber,
  );
  let swapRoute: SwapRoute = [];
  if (increaseParams.amount0Desired.toString() !== amount0.toString()) {
    const [fromTokenAddress, toTokenAddress] = new Big(
      increaseParams.amount0Desired.toString(),
    ).gt(amount0.toString())
      ? [position.pool.token0.address, position.pool.token1.address]
      : [position.pool.token1.address, position.pool.token0.address];
    swapRoute = [
      [
        [
          {
            name: 'Pool',
            part: 100,
            fromTokenAddress: fromTokenAddress,
            toTokenAddress: toTokenAddress,
          },
        ],
      ],
    ];
  }

  return {
    amount0,
    amount1,
    liquidity,
    swapData: '0x',
    swapRoute,
  };
}

async function increaseLiquidityOptimalRouter(
  chainId: ApertureSupportedChainId,
  amm: AutomatedMarketMakerEnum,
  publicClient: PublicClient,
  fromAddress: Address,
  position: Position,
  increaseParams: IncreaseLiquidityParams,
  slippage: number,
  blockNumber?: bigint,
): Promise<SolverResult> {
  const { swapData, swapRoute } = await getIncreaseLiquidityOptimalSwapData(
    chainId,
    amm,
    publicClient,
    position,
    increaseParams,
    slippage,
    /* includeRoute= */ true,
  );
  const [liquidity, amount0, amount1] = await simulateIncreaseLiquidityOptimal(
    chainId,
    amm,
    publicClient,
    fromAddress,
    position,
    increaseParams,
    swapData,
    blockNumber,
  );
  return {
    amount0,
    amount1,
    liquidity,
    swapData,
    swapRoute,
  };
}

async function getIncreaseLiquidityOptimalSwapData(
  chainId: ApertureSupportedChainId,
  amm: AutomatedMarketMakerEnum,
  publicClient: PublicClient,
  position: Position,
  increaseParams: IncreaseLiquidityParams,
  slippage: number,
  includeRoute?: boolean,
): Promise<{
  swapData: Hex;
  swapRoute?: SwapRoute;
}> {
  try {
    const ammInfo = getAMMInfo(chainId, amm)!;
    const automan = getAutomanContract(chainId, amm, publicClient);
    const isOkx = getIsOkx();

    // get swap amounts using the same pool
    const [poolAmountIn, , zeroForOne] = await automan.read.getOptimalSwap([
      computePoolAddress(
        chainId,
        amm,
        position.pool.token0.address,
        position.pool.token1.address,
        amm === AutomatedMarketMakerEnum.enum.SLIPSTREAM
          ? position.pool.tickSpacing
          : position.pool.fee,
      ),
      position.tickLower,
      position.tickUpper,
      increaseParams.amount0Desired,
      increaseParams.amount1Desired,
    ]);

    const approveTarget = await (isOkx
      ? getOkxApproveTarget(
          chainId,
          zeroForOne
            ? position.pool.token0.address
            : position.pool.token1.address,
          poolAmountIn.toString(),
        )
      : get1InchApproveTarget(chainId));
    const { tx, protocols } = await (isOkx
      ? getOkxSwap(
          chainId,
          zeroForOne
            ? position.pool.token0.address
            : position.pool.token1.address,
          zeroForOne
            ? position.pool.token1.address
            : position.pool.token0.address,
          poolAmountIn.toString(),
          ammInfo.optimalSwapRouter!,
          slippage,
        )
      : get1InchQuote(
          chainId,
          zeroForOne
            ? position.pool.token0.address
            : position.pool.token1.address,
          zeroForOne
            ? position.pool.token1.address
            : position.pool.token0.address,
          poolAmountIn.toString(),
          ammInfo.optimalSwapRouter!,
          slippage * 100,
          includeRoute,
        ));
    return {
      swapData: encodeOptimalSwapData(
        chainId,
        amm,
        position.pool.token0.address as Address,
        position.pool.token1.address as Address,
        position.pool.fee,
        position.tickLower,
        position.tickUpper,
        zeroForOne,
        approveTarget,
        tx.to,
        tx.data,
      ),
      swapRoute: protocols,
    };
  } catch (e) {
    console.warn(`Failed to get swap data: ${e}`);
  }
  return {
    swapData: '0x',
  };
}

/**
 * Get the optimal amount of liquidity to increase for a given pool and token amounts.
 * @param chainId The chain ID.
 * @param amm The Automated Market Maker.
 * @param publicClient Viem public client.
 * @param position The current position to simulate the call from.
 * @param increaseOptions Increase liquidity options.
 * @param token0Amount The token0 amount.
 * @param token1Amount The token1 amount.
 * @param fromAddress The address to increase liquidity from.
 * @param blockNumber Optional. The block number to simulate the call from.
 * @param includeSolvers Optional. The solvers to include.
 */
export async function increaseLiquidityOptimalV2(
  chainId: ApertureSupportedChainId,
  amm: AutomatedMarketMakerEnum,
  publicClient: PublicClient,
  position: Position,
  increaseOptions: IncreaseOptions,
  token0Amount: CurrencyAmount<Token>,
  token1Amount: CurrencyAmount<Token>,
  fromAddress: Address,
  blockNumber?: bigint,
  includeSolvers: E_Solver[] = ALL_SOLVERS,
): Promise<SolverResult[]> {
  if (!token0Amount.currency.sortsBefore(token1Amount.currency)) {
    throw new Error('token0 must be sorted before token1');
  }

  const increaseParams: IncreaseLiquidityParams = {
    tokenId: BigInt(increaseOptions.tokenId.toString()),
    amount0Desired: BigInt(token0Amount.quotient.toString()),
    amount1Desired: BigInt(token1Amount.quotient.toString()),
    amount0Min: 0n,
    amount1Min: 0n,
    deadline: BigInt(Math.floor(Date.now() / 1000 + 86400)),
  };

  const token0 = position.pool.token0.address as Address;
  const token1 = position.pool.token1.address as Address;
  const { tickLower, tickUpper } = position;
  const feeOrTickSpacing =
    amm === AutomatedMarketMakerEnum.enum.SLIPSTREAM
      ? position.pool.tickSpacing
      : position.pool.fee;

  const { poolAmountIn, zeroForOne } = await getOptimalSwapAmount(
    chainId,
    amm,
    publicClient,
    token0,
    token1,
    feeOrTickSpacing,
    tickLower,
    tickUpper,
    increaseParams.amount0Desired,
    increaseParams.amount1Desired,
    blockNumber,
  );

  const solve = async (solver: E_Solver) => {
    try {
      const slippage =
        Number(increaseOptions.slippageTolerance.toSignificant()) / 100;
      const { swapData, swapRoute } = await getSolver(solver).optimalMint({
        chainId,
        amm,
        fromAddress,
        token0,
        token1,
        feeOrTickSpacing,
        tickLower,
        tickUpper,
        slippage,
        poolAmountIn,
        zeroForOne,
      });
      const [liquidity, amount0, amount1] =
        await simulateIncreaseLiquidityOptimal(
          chainId,
          amm,
          publicClient,
          fromAddress,
          position,
          increaseParams,
          swapData,
          blockNumber,
        );

      let gasFeeEstimation = 0n;
      try {
        const [gasPrice, gasAmount] = await Promise.all([
          publicClient.getGasPrice(),
          estimateIncreaseLiquidityOptimalGas(
            chainId,
            amm,
            publicClient,
            fromAddress,
            position,
            increaseParams,
            swapData,
            blockNumber,
          ),
        ]);
        gasFeeEstimation = gasPrice * gasAmount;
      } catch (e) {
        getLogger().error('SDK.increaseLiquidityOptimalV2.EstimateGas.Error', {
          error: JSON.stringify((e as Error).message),
          swapData,
          increaseParams,
        });
      }

      return {
        solver,
        amount0,
        amount1,
        liquidity,
        swapData,
        gasFeeEstimation,
        swapRoute: getSwapRoute(
          token0,
          token1,
          amount0 - increaseParams.amount0Desired,
          swapRoute,
        ),
        priceImpact: calcPriceImpact(
          position.pool,
          increaseParams.amount0Desired,
          increaseParams.amount1Desired,
          amount0,
          amount1,
        ),
        swapPath: getSwapPath(
          token0,
          token1,
          increaseParams.amount0Desired,
          increaseParams.amount1Desired,
          amount0,
          amount1,
          slippage,
        ),
      } as SolverResult;
    } catch (e) {
      if (!(e as Error)?.message.startsWith('Expected')) {
        getLogger().error('SDK.Solver.increaseLiquidityOptimalV2.Error', {
          solver,
          error: JSON.stringify((e as Error).message),
        });
      } else {
        console.warn('SDK.Solver.increaseLiquidityOptimalV2.Warning', solver);
      }
      return null;
    }
  };

  return buildOptimalSolutions(solve, includeSolvers);
}<|MERGE_RESOLUTION|>--- conflicted
+++ resolved
@@ -5,12 +5,15 @@
 import Big from 'big.js';
 import { Address, Hex, PublicClient } from 'viem';
 
-<<<<<<< HEAD
-import { SwapRoute, get1InchQuote, getIsOkx, getOkxSwap } from '.';
-=======
-import { SwapRoute, get1InchQuote, getIsOkx, getOkxQuote } from '.';
-import { ALL_SOLVERS, E_Solver, getSolver } from '.';
->>>>>>> 0559bab0
+import {
+  ALL_SOLVERS,
+  E_Solver,
+  SwapRoute,
+  get1InchQuote,
+  getIsOkx,
+  getOkxSwap,
+  getSolver,
+} from '.';
 import { computePoolAddress } from '../../utils';
 import {
   IncreaseLiquidityParams,
