import { ApertureSupportedChainId } from '@/index';
import { AutomatedMarketMakerEnum } from 'aperture-lens/dist/src/viem';
import { Address, Hex, PublicClient } from 'viem';

type SelectedProtocol = {
  name: string;
  part: number; // Sum of parts can be > 100 when specifying routes from tokenA -> tokenB -> tokenC.
  fromTokenAddress: string;
  toTokenAddress: string;
};

export type SwapRoute = Array<Array<Array<SelectedProtocol>>>;

export interface SolvedSwapInfo {
  toAmount: bigint;
  swapData: Hex;
  swapPath?: SwapPath;
  swapRoute?: SwapRoute;
  priceImpact?: string; // Can be positive if the received value exceeds the paid value.
}

export interface SolverProps {
  chainId: ApertureSupportedChainId;
  amm: AutomatedMarketMakerEnum;
  from: Address;
  token0: Address;
  token1: Address;
  feeOrTickSpacing: number;
  tickLower: number;
  tickUpper: number;
  slippage: number; // 0.01 = 1%
  poolAmountIn: bigint;
  zeroForOne: boolean;
<<<<<<< HEAD
  // optional and assume true by default as implemented in automanV1,
  // but set to false in automanV4+ (optimalSwapRouter is merged into automanV4).
  isUseOptimalSwapRouter?: boolean;
=======
  client?: PublicClient;
>>>>>>> 98bbd89a
}

export interface ISolver {
  solve(props: SolverProps): Promise<SolvedSwapInfo>;
}

export enum E_Solver {
  SamePool = 'SamePool',
  PH = 'PropellerHeads',
  OKX = 'OKX',
  OneInch = '1Inch',
}

export const DEFAULT_SOLVERS = [
  E_Solver.SamePool,
  // E_Solver.PH, // PH is deprecating their API.
  E_Solver.OKX,
  // E_Solver.OneInch, // No longer paying for enterprise plan.
]; // order matters because first one will be select if the liquidities are the same.

export type SwapPath = {
  tokenIn: Address;
  tokenOut: Address;
  amountIn: string;
  amountOut: string;
  minAmountOut: string;
};

export type SolverResult = {
  // Need 3 swaps for rebalance while collecting fees to wallet as tokenOut.
  // Each swap includes a solvers, swapData, swapPath, and priceImpact.
  // swap (without numeric suffix) for swapping between token0 and token1 to the correct ratio for rebalancing to new position,
  // swap0 for swapping token0Owed to tokenOut, and swap1 for swapping token1Owed to tokenOut.
  solver: E_Solver;
  solver0?: E_Solver;
  solver1?: E_Solver;
  amount0: bigint;
  amount1: bigint;
  amountOut?: bigint; // Used for zapOut to token2.
  liquidity: bigint;
  swapData: Hex;
  swapData0?: Hex;
  swapData1?: Hex;
  swapRoute?: SwapRoute;
  swapRoute0?: SwapRoute;
  swapRoute1?: SwapRoute;
  swapPath?: SwapPath;
  swapPath0?: SwapPath;
  swapPath1?: SwapPath;
  priceImpact?: string;
  priceImpact0?: string;
  priceImpact1?: string;
  token0FeeAmount?: bigint;
  token1FeeAmount?: bigint;
  feeBips?: bigint;
  feeUSD?: string;
  gasFeeEstimation?: bigint;
  gasUnits?: bigint; // For backend to populate tx.gasLimit.
};<|MERGE_RESOLUTION|>--- conflicted
+++ resolved
@@ -31,13 +31,10 @@
   slippage: number; // 0.01 = 1%
   poolAmountIn: bigint;
   zeroForOne: boolean;
-<<<<<<< HEAD
   // optional and assume true by default as implemented in automanV1,
   // but set to false in automanV4+ (optimalSwapRouter is merged into automanV4).
   isUseOptimalSwapRouter?: boolean;
-=======
   client?: PublicClient;
->>>>>>> 98bbd89a
 }
 
 export interface ISolver {
