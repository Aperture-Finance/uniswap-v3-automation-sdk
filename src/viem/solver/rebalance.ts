--- conflicted
+++ resolved
@@ -36,12 +36,7 @@
   buildOptimalSolutions,
   getOptimalSwapAmount,
   getOptimalSwapAmountV4,
-<<<<<<< HEAD
-  getSwapPath,
-  getSwapRoute,
   solveExactInput,
-=======
->>>>>>> f93329ad
 } from './internal';
 import { SolverResult, SwapPath, SwapRoute } from './types';
 
@@ -977,24 +972,43 @@
           recipient: positionDetails.owner, // Param value ignored by Automan for rebalance.
           deadline: BigInt(Math.floor(Date.now() / 1000 + 24 * 60 * 60)),
         };
-
   let [
+    solver0,
+    solver1,
+    swapData0,
+    swapData1,
+    swapPath0,
+    swapPath1,
+    swapRoute0,
+    swapRoute1,
+    priceImpact0,
+    priceImpact1,
     amountOut,
-    solver0,
-    swapData0,
-    swapRoute0,
-    solver1,
-    swapData1,
-    swapRoute1,
   ]: [
-    bigint,
+    E_Solver | undefined,
     E_Solver | undefined,
     Hex,
+    Hex,
+    SwapPath | undefined,
+    SwapPath | undefined,
     SwapRoute | undefined,
-    E_Solver | undefined,
-    Hex,
     SwapRoute | undefined,
-  ] = [0n, undefined, '0x', undefined, undefined, '0x', undefined];
+    string | undefined,
+    string | undefined,
+    bigint,
+  ] = [
+    undefined,
+    undefined,
+    '0x',
+    '0x',
+    undefined,
+    undefined,
+    undefined,
+    undefined,
+    undefined,
+    undefined,
+    0n,
+  ];
   if (isCollect && tokenOut !== NULL_ADDRESS) {
     const [token0SolverResult, token1SolverResult] = await Promise.all([
       solveExactInput(
@@ -1020,42 +1034,31 @@
         includeSolvers,
       ),
     ]);
-    const [swap0Token0, swap0Token1, swap0deltaAmount0] =
-      token0.address < tokenOut
-        ? [token0.address as Address, tokenOut, -token0FeesCollected]
-        : [
-            tokenOut,
-            token0.address as Address,
-            token0FeesCollected, // inaccurate, but correct sign, which is only thing that matters
-          ];
-    const [swap1Token0, swap1Token1, swap1deltaAmount0] =
-      token1.address < tokenOut
-        ? [token1.address as Address, tokenOut, -token1FeesCollected]
-        : [
-            tokenOut,
-            token1.address as Address,
-            token1FeesCollected, // inaccurate, but correct sign, which is only thing that matters
-          ];
-    [solver0, swapData0, swapRoute0, solver1, swapData1, swapRoute1] = [
+    [
+      solver0,
+      solver1,
+      swapData0,
+      swapData1,
+      swapPath0,
+      swapPath1,
+      swapRoute0,
+      swapRoute1,
+      priceImpact0,
+      priceImpact1,
+      amountOut,
+    ] = [
       token0SolverResult.solver,
+      token1SolverResult.solver,
       token0SolverResult.swapData,
-      getSwapRoute(
-        /* token0= */ swap0Token0,
-        /* token1= */ swap0Token1,
-        /* deltaAmount0= */ swap0deltaAmount0,
-        token0SolverResult.swapRoute,
-      ),
-      token1SolverResult.solver,
       token1SolverResult.swapData,
-      getSwapRoute(
-        /* token0= */ swap1Token0,
-        /* token1= */ swap1Token1,
-        /* deltaAmount0= */ swap1deltaAmount0,
-        token1SolverResult.swapRoute,
-      ),
+      token0SolverResult.swapPath,
+      token1SolverResult.swapPath,
+      token0SolverResult.swapRoute,
+      token1SolverResult.swapRoute,
+      token0SolverResult.priceImpact,
+      token1SolverResult.priceImpact,
+      token0SolverResult.tokenOutAmount + token1SolverResult.tokenOutAmount,
     ];
-    amountOut =
-      token0SolverResult.tokenOutAmount + token1SolverResult.tokenOutAmount;
   }
   const zapOutParams: ZapOutParams = {
     token0FeeAmount,
@@ -1157,39 +1160,18 @@
         feeUSD: feeUSD.toFixed(),
         token0FeeAmount,
         token1FeeAmount,
-<<<<<<< HEAD
-        feeUSD: feeUSD.toString(),
-        gasFeeEstimation,
-        swapRoute: getSwapRoute(
-          token0.address as Address,
-          token1.address as Address,
-          BigInt(amount0 - receive0),
-          swapRoute,
-        ),
+        swapData,
+        swapData0,
+        swapData1,
+        swapRoute,
         swapRoute0,
         swapRoute1,
-        priceImpact: calcPriceImpact(
-          positionDetails.pool,
-          receive0,
-          receive1,
-          amount0,
-          amount1,
-        ),
-        swapPath: getSwapPath(
-          token0.address as Address,
-          token1.address as Address,
-          receive0,
-          receive1,
-          amount0,
-          amount1,
-          slippage,
-        ),
-=======
-        swapData,
-        swapRoute,
         swapPath,
+        swapPath0,
+        swapPath1,
         priceImpact,
->>>>>>> f93329ad
+        priceImpact0,
+        priceImpact1,
       } as SolverResult;
     } catch (e) {
       if (!(e as Error)?.message.startsWith('Expected')) {
