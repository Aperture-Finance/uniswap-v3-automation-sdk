import {
  ApertureSupportedChainId,
  GAS_LIMIT_L2_MULTIPLIER,
  NULL_ADDRESS,
  getAMMInfo,
  getChainInfo,
  getLogger,
} from '@/index';
import { AutomatedMarketMakerEnum } from 'aperture-lens/dist/src/viem';
import Big from 'big.js';
import { Address, Hex, PublicClient } from 'viem';

import { DEFAULT_SOLVERS, E_Solver, getSolver } from '.';
import {
  SlipStreamMintParams,
  UniV3MintParams,
  ZapOutParams,
  estimateRebalanceGas,
  estimateRebalanceV4Gas,
  getAutomanRebalanceCalldata,
  simulateDecreaseLiquidityV4,
  simulateRebalance,
  simulateRebalanceV4,
  simulateRemoveLiquidity,
} from '../automan';
import {
  FEE_REBALANCE_SWAP_RATIO,
  FEE_REBALANCE_USD,
  MAX_FEE_PIPS,
  getFeeReinvestRatio,
  getTokensInUsd,
} from '../automan/getFees';
import { PositionDetails } from '../position';
import { estimateTotalGasCostForOptimismLikeL2Tx } from '../public_client';
import {
  buildOptimalSolutions,
  calcPriceImpact,
  getOptimalSwapAmount,
  getOptimalSwapAmountV4,
  getSwapPath,
  getSwapRoute,
  solveExactInput,
} from './internal';
import { SolverResult, SwapRoute } from './types';

/**
 * Get the optimal amount of liquidity to rebalance for a given position.
 * Currently used for frontend, who can optionally be migrated to rebalanceV4.
 * @param chainId The chain ID.
 * @param amm The Automated Market Maker.
 * @param positionDetails Position details
 * @param newTickLower The new lower tick.
 * @param newTickUpper The new upper tick.
 * @param feeBips The Aperture fee for the transaction.
 * @param from The address to rebalance from.
 * @param slippage The slippage tolerance.
 * @param publicClient Viem public client.
 * @param blockNumber Optional. The block number to use for the simulation.
 * @param includeSolvers Optional. The solvers to include.
 * @returns The optimal rebalance solutions.
 */
export async function rebalanceOptimalV2(
  chainId: ApertureSupportedChainId,
  amm: AutomatedMarketMakerEnum,
  positionDetails: PositionDetails,
  newTickLower: number,
  newTickUpper: number,
  from: Address,
  slippage: number,
  tokenPricesUsd: [string, string],
  publicClient: PublicClient,
  blockNumber?: bigint,
  includeSolvers: E_Solver[] = DEFAULT_SOLVERS,
  feesOn = true,
): Promise<SolverResult[]> {
  const tokenId = BigInt(positionDetails.tokenId);
  const token0 = positionDetails.token0.address as Address;
  const token1 = positionDetails.token1.address as Address;

  const logdata = {
    chainId,
    amm,
    tokenId: positionDetails.tokenId,
    newTickLower,
    newTickUpper,
    from,
    slippage,
    tokenPricesUsd,
  };

  if (tokenPricesUsd[0] === '0' || tokenPricesUsd[1] === '0') {
    throw new Error('Invalid token prices.');
  }

  const simulateAndGetOptimalSwapAmount = async (feeBips: bigint) => {
    const [receive0, receive1] = await simulateRemoveLiquidity(
      chainId,
      amm,
      publicClient,
      from,
      positionDetails.owner,
      tokenId,
      /*amount0Min =*/ undefined,
      /*amount1Min =*/ undefined,
      feeBips,
      blockNumber,
    );

    const { poolAmountIn, zeroForOne } = await getOptimalSwapAmount(
      chainId,
      amm,
      publicClient,
      token0,
      token1,
      amm === AutomatedMarketMakerEnum.enum.SLIPSTREAM
        ? positionDetails.tickSpacing
        : positionDetails.fee,
      newTickLower,
      newTickUpper,
      receive0,
      receive1,
      blockNumber,
    );

    return {
      receive0,
      receive1,
      poolAmountIn,
      zeroForOne,
    };
  };

  const calcFeeBips = async () => {
    const { poolAmountIn, zeroForOne, receive0, receive1 } =
      await simulateAndGetOptimalSwapAmount(/* feeBips= */ 0n);
    const collectableTokenInUsd = getTokensInUsd(
      positionDetails.tokensOwed0,
      positionDetails.tokensOwed1,
      tokenPricesUsd,
    );
    const tokenInPrice = zeroForOne ? tokenPricesUsd[0] : tokenPricesUsd[1];
    const decimals = zeroForOne
      ? positionDetails.pool.token0.decimals
      : positionDetails.pool.token1.decimals;
    const token0Usd = new Big(receive0.toString())
      .mul(tokenPricesUsd[0])
      .div(10 ** positionDetails.token0.decimals);
    const token1Usd = new Big(receive1.toString())
      .mul(tokenPricesUsd[1])
      .div(10 ** positionDetails.token1.decimals);
    const positionUsd = token0Usd.add(token1Usd);
    if (positionUsd.eq(0)) {
      getLogger().error('Invalid position USD value', {
        poolAmountIn,
        zeroForOne,
        receive0,
        receive1,
        token0Usd: token0Usd.toString(),
        token1Usd: token1Usd.toString(),
        ...logdata,
      });

      return {
        feeBips: 0n,
        feeUSD: '0',
      };
    }

    // swapTokenValue * FEE_REBALANCE_SWAP_RATIO + lpCollectedFees * getFeeReinvestRatio(pool.fee) + FEE_REBALANCE_USD
    const tokenInSwapFeeAmount = new Big(poolAmountIn.toString()).mul(
      FEE_REBALANCE_SWAP_RATIO,
    );
    const token0SwapFeeAmount = zeroForOne
      ? tokenInSwapFeeAmount
      : new Big('0');
    const token1SwapFeeAmount = zeroForOne
      ? new Big('0')
      : tokenInSwapFeeAmount;
    const token0ReinvestFeeAmount = new Big(
      positionDetails.tokensOwed0.quotient.toString(),
    ).mul(getFeeReinvestRatio(positionDetails.fee));
    const token1ReinvestFeeAmount = new Big(
      positionDetails.tokensOwed1.quotient.toString(),
    ).mul(getFeeReinvestRatio(positionDetails.fee));
    const rebalanceFlatFeePips = new Big(FEE_REBALANCE_USD)
      .div(positionUsd)
      .mul(MAX_FEE_PIPS)
      .toFixed(0);
    const token0RebalanceFlatFeeAmount = new Big(receive0.toString())
      .mul(rebalanceFlatFeePips)
      .div(MAX_FEE_PIPS);
    const token1RebalanceFlatFeeAmount = new Big(receive1.toString())
      .mul(rebalanceFlatFeePips)
      .div(MAX_FEE_PIPS);
    const token0FeeAmount = token0SwapFeeAmount
      .add(token0ReinvestFeeAmount)
      .add(token0RebalanceFlatFeeAmount);
    const token1FeeAmount = token1SwapFeeAmount
      .add(token1ReinvestFeeAmount)
      .add(token1RebalanceFlatFeeAmount);

    const feeUSD = new Big(poolAmountIn.toString())
      .div(10 ** decimals)
      .mul(tokenInPrice)
      .mul(FEE_REBALANCE_SWAP_RATIO)
      .add(collectableTokenInUsd.mul(getFeeReinvestRatio(positionDetails.fee)))
      .add(FEE_REBALANCE_USD);
    // positionUsd and feeBips usage both includes feesCollected
    const feeBips = BigInt(
      feeUSD.div(positionUsd).mul(MAX_FEE_PIPS).toFixed(0),
    );
    getLogger().info('SDK.rebalanceOptimalV2.Fees', {
      feeUSD: feeUSD.toString(),
      token0FeeAmount: token0FeeAmount.toString(),
      token1FeeAmount: token1FeeAmount.toString(),
      feeOnRebalanceSwapUsd: new Big(poolAmountIn.toString())
        .div(10 ** decimals)
        .mul(tokenInPrice)
        .mul(FEE_REBALANCE_SWAP_RATIO)
        .toString(),
      tokenInSwapFeeAmount: tokenInSwapFeeAmount.toString(),
      token0SwapFeeAmount: token0SwapFeeAmount.toString(),
      token1SwapFeeAmount: token1SwapFeeAmount.toString(),
      feeOnRebalanceReinvestUsd: collectableTokenInUsd
        .mul(getFeeReinvestRatio(positionDetails.fee))
        .toString(),
      token0ReinvestFeeAmount: token0ReinvestFeeAmount.toString(),
      token1ReinvestFeeAmount: token1ReinvestFeeAmount.toString(),
      rebalanceFlatFeePips,
      feeOnRebalanceFlatUsd: FEE_REBALANCE_USD,
      token0RebalanceFlatFeeAmount: token0RebalanceFlatFeeAmount.toString(),
      token1RebalanceFlatFeeAmount: token1RebalanceFlatFeeAmount.toString(),
      feeBips,
      poolAmountIn,
      tokenInPrice,
      collectableTokenInUsd: collectableTokenInUsd.toString(),
      token0Price: tokenPricesUsd[0],
      token1Price: tokenPricesUsd[1],
      token0Usd: token0Usd.toString(),
      token1Usd: token1Usd.toString(),
      positionUsd: positionUsd.toString(),
      ...logdata,
    });

    return {
      feeBips,
      feeUSD: feeUSD.toFixed(5),
    };
  };

  let feeBips = 0n,
    feeUSD = '0';
  try {
    if (feesOn) {
      ({ feeBips, feeUSD } = await calcFeeBips());
    }
  } catch (e) {
    getLogger().error('SDK.rebalanceOptimalV2.calcFeeBips.Error', {
      error: JSON.stringify((e as Error).message),
      ...logdata,
    });
  }

  const { receive0, receive1, poolAmountIn, zeroForOne } =
    await simulateAndGetOptimalSwapAmount(feeBips);

  const mintParams: SlipStreamMintParams | UniV3MintParams =
    amm === AutomatedMarketMakerEnum.enum.SLIPSTREAM
      ? {
          token0,
          token1,
          tickSpacing: positionDetails.tickSpacing,
          tickLower: newTickLower,
          tickUpper: newTickUpper,
          amount0Desired: receive0,
          amount1Desired: receive1,
          amount0Min: 0n, // 0 for simulation and estimating gas.
          amount1Min: 0n,
          recipient: positionDetails.owner, // Param value ignored by Automan for rebalance.
          deadline: BigInt(Math.floor(Date.now() / 1000 + 24 * 60 * 60)),
          sqrtPriceX96: 0n,
        }
      : {
          token0,
          token1,
          fee: positionDetails.fee,
          tickLower: newTickLower,
          tickUpper: newTickUpper,
          amount0Desired: receive0,
          amount1Desired: receive1,
          amount0Min: 0n, // 0 for simulation and estimating gas.
          amount1Min: 0n,
          recipient: positionDetails.owner, // Param value ignored by Automan for rebalance.
          deadline: BigInt(Math.floor(Date.now() / 1000 + 24 * 60 * 60)),
        };

  const estimateGas = async (swapData: Hex) => {
    try {
      const [gasPrice, gasAmount] = await Promise.all([
        publicClient.getGasPrice(),
        estimateRebalanceGas(
          chainId,
          amm,
          publicClient,
          from,
          positionDetails.owner,
          mintParams,
          tokenId,
          feeBips,
          swapData,
          blockNumber,
        ),
      ]);
      return gasPrice * gasAmount;
    } catch (e) {
      getLogger().error('SDK.rebalanceOptimalV2.EstimateGas.Error', {
        error: JSON.stringify(e),
        swapData,
        mintParams,
        ...logdata,
      });
      return 0n;
    }
  };

  const solve = async (solver: E_Solver) => {
    let swapData: Hex = '0x';
    let swapRoute: SwapRoute | undefined = undefined;
    let liquidity: bigint = 0n;
    let amount0: bigint = mintParams.amount0Desired;
    let amount1: bigint = mintParams.amount1Desired;
    let gasFeeEstimation: bigint = 0n;

    try {
      if (poolAmountIn > 0n) {
        ({ swapData, swapRoute } = await getSolver(solver).solve({
          chainId,
          amm,
          from,
          token0,
          token1,
          feeOrTickSpacing:
            amm === AutomatedMarketMakerEnum.enum.SLIPSTREAM
              ? positionDetails.tickSpacing
              : positionDetails.fee,
          tickLower: newTickLower,
          tickUpper: newTickUpper,
          slippage,
          poolAmountIn,
          zeroForOne,
<<<<<<< HEAD
          isUseOptimalSwapRouter: true, // true because rebalanceOptimalV2 uses an outdated automan, which still uses an optimalSwapRouter.
=======
          isUseOptimalSwapRouter: true, // true because rebalanceOptimalV2 uses automanV1, which still uses an optimalSwapRouter.
>>>>>>> 084d7626
        }));
      }
      [, liquidity, amount0, amount1] = await simulateRebalance(
        chainId,
        amm,
        publicClient,
        from,
        positionDetails.owner,
        mintParams,
        BigInt(positionDetails.tokenId),
        feeBips,
        swapData,
        blockNumber,
      );
      gasFeeEstimation = await estimateGas(swapData);

      return {
        solver,
        amount0,
        amount1,
        liquidity,
        swapData,
        feeBips,
        feeUSD,
        gasFeeEstimation,
        swapRoute: getSwapRoute(token0, token1, amount0 - receive0, swapRoute),
        priceImpact: calcPriceImpact(
          positionDetails.pool,
          receive0,
          receive1,
          amount0,
          amount1,
        ),
        swapPath: getSwapPath(
          token0,
          token1,
          receive0,
          receive1,
          amount0,
          amount1,
          slippage,
        ),
      } as SolverResult;
    } catch (e) {
      if (!(e as Error)?.message.startsWith('Expected')) {
        getLogger().error('SDK.Solver.rebalanceOptimalV2.Error', {
          solver,
          error: JSON.stringify((e as Error).message),
        });
      } else {
        getLogger().warn('SDK.Solver.rebalanceOptimalV2.Warn', {
          solver,
          warn: JSON.stringify((e as Error).message),
        });
      }
      return null;
    }
  };

  return buildOptimalSolutions(solve, includeSolvers);
}

// Used for backend with 2x solver calls for gas reimbursements.
export async function rebalanceBackend(
  chainId: ApertureSupportedChainId,
  amm: AutomatedMarketMakerEnum,
  publicClient: PublicClient,
  from: Address,
  positionDetails: PositionDetails,
  newTickLower: number,
  newTickUpper: number,
  slippage: number,
  tokenPricesUsd: [string, string],
  nativeToUsd: string,
  includeSolvers: E_Solver[] = DEFAULT_SOLVERS,
  blockNumber?: bigint,
): Promise<SolverResult[]> {
  const tokenId = BigInt(positionDetails.tokenId);
  const token0 = positionDetails.token0;
  const token1 = positionDetails.token1;
  const feeOrTickSpacing =
    amm === AutomatedMarketMakerEnum.enum.SLIPSTREAM
      ? positionDetails.tickSpacing
      : positionDetails.fee;
  if ([tokenPricesUsd[0], tokenPricesUsd[1], nativeToUsd].includes('0')) {
    throw new Error('Invalid token prices.');
  }

  const logdata = {
    chainId,
    amm,
    from,
    tokenId,
    newTickLower,
    newTickUpper,
    slippage,
    tokenPricesUsd,
  };

  const [receive0, receive1] = await simulateRemoveLiquidity(
    chainId,
    amm,
    publicClient,
    from,
    positionDetails.owner,
    tokenId,
    /* amount0Min= */ undefined,
    /* amount1Min= */ undefined,
    /* feeBips= */ 0n,
    blockNumber,
  );

  const { poolAmountIn, zeroForOne } = await getOptimalSwapAmount(
    chainId,
    amm,
    publicClient,
    token0.address as Address,
    token1.address as Address,
    feeOrTickSpacing,
    newTickLower,
    newTickUpper,
    /* amount0Desired= */ receive0,
    /* amount1Desired= */ receive1,
    blockNumber,
  );

  // rebalanceFees =
  // swapFees + reinvestFees + flatFees
  // swapTokenValue * FEE_REBALANCE_SWAP_RATIO + lpCollectedFees * getFeeReinvestRatio(pool.fee) + FEE_REBALANCE_USD
  const tokenInUsd = zeroForOne ? tokenPricesUsd[0] : tokenPricesUsd[1];
  const tokenInDecimals = zeroForOne ? token0.decimals : token1.decimals;
  const swapFeeAmount = BigInt(
    new Big(poolAmountIn.toString()).mul(FEE_REBALANCE_SWAP_RATIO).toFixed(0),
  );
  const swapFeesUsd = new Big(swapFeeAmount.toString())
    .div(10 ** tokenInDecimals)
    .mul(tokenInUsd);
  const reinvestToken0FeeAmount = BigInt(
    new Big(positionDetails.tokensOwed0.quotient.toString())
      .mul(getFeeReinvestRatio(positionDetails.fee))
      .toFixed(0),
  );
  const reinvestToken1FeeAmount = BigInt(
    new Big(positionDetails.tokensOwed0.quotient.toString())
      .mul(getFeeReinvestRatio(positionDetails.fee))
      .toFixed(0),
  );
  const reinvestFeeUSD = new Big(reinvestToken0FeeAmount.toString())
    .div(10 ** token0.decimals)
    .mul(tokenPricesUsd[0])
    .add(
      new Big(reinvestToken1FeeAmount.toString())
        .div(10 ** token1.decimals)
        .mul(tokenPricesUsd[1]),
    );
  const flatFeeUsd = FEE_REBALANCE_USD;
  let feeUSD = swapFeesUsd.add(reinvestFeeUSD).add(flatFeeUsd);
  // Get position without feesCollected because that's how automanV1 uses feePips.
  const [token0Position, token1Position] = [
    new Big(positionDetails.position.amount0.quotient.toString()),
    new Big(positionDetails.position.amount1.quotient.toString()),
  ];
  const token0Usd = token0Position
    .mul(tokenPricesUsd[0])
    .div(10 ** positionDetails.token0.decimals);
  const token1Usd = token1Position
    .mul(tokenPricesUsd[1])
    .div(10 ** positionDetails.token1.decimals);
  const positionUsd = token0Usd.add(token1Usd);
  const positionRawNative = positionUsd
    .mul(10 ** getChainInfo(chainId).wrappedNativeCurrency.decimals)
    .div(nativeToUsd);
  const feeBips = BigInt(feeUSD.div(positionUsd).mul(MAX_FEE_PIPS).toFixed(0));
  let token0FeeAmount = BigInt(
    token0Position.mul(feeBips.toString()).div(MAX_FEE_PIPS).toFixed(0),
  );
  let token1FeeAmount = BigInt(
    token1Position.mul(feeBips.toString()).div(MAX_FEE_PIPS).toFixed(0),
  );
  let swapAmountIn =
    poolAmountIn - (zeroForOne ? token0FeeAmount : token1FeeAmount);

  getLogger().info('SDK.rebalanceBackend.round1.fees ', {
    ...logdata,
    feeUSD: feeUSD.toString(),
    swapFeesUsd: swapFeesUsd.toString(),
    reinvestFeeUSD: reinvestFeeUSD.toString(),
    flatFeeUsd,
    tokensOwed0: positionDetails.tokensOwed0.quotient.toString(),
    tokensOwed1: positionDetails.tokensOwed1.quotient.toString(),
    token0PricesUsd: tokenPricesUsd[0],
    token1PricesUsd: tokenPricesUsd[1],
    nativeToUsd,
    token0FeeAmount,
    token1FeeAmount,
    zeroForOne,
    poolAmountIn, // before fees
    swapAmountIn, // after apertureFees, but before gasReimbursementFees
    positionUsd: positionUsd.toString(), // without feesCollected of the position
    positionRawNative: positionRawNative.toString(), // without feesCollected of the position
    feeBips,
  });

  const mintParams: SlipStreamMintParams | UniV3MintParams =
    amm === AutomatedMarketMakerEnum.enum.SLIPSTREAM
      ? {
          token0: token0.address as Address,
          token1: token1.address as Address,
          tickSpacing: feeOrTickSpacing,
          tickLower: newTickLower,
          tickUpper: newTickUpper,
          amount0Desired: 0n, // amountsDesired not used in Automan.
          amount1Desired: 0n,
          amount0Min: 0n, // 0 for simulation and estimating gas.
          amount1Min: 0n,
          recipient: positionDetails.owner, // Param value ignored by Automan for rebalance.
          deadline: BigInt(Math.floor(Date.now() / 1000 + 24 * 60 * 60)),
          sqrtPriceX96: 0n,
        }
      : {
          token0: token0.address as Address,
          token1: token1.address as Address,
          fee: feeOrTickSpacing,
          tickLower: newTickLower,
          tickUpper: newTickUpper,
          amount0Desired: 0n, // amountsDesired not used in Automan.
          amount1Desired: 0n,
          amount0Min: 0n, // 0 for simulation and estimating gas.
          amount1Min: 0n,
          recipient: positionDetails.owner, // Param value ignored by Automan for rebalance.
          deadline: BigInt(Math.floor(Date.now() / 1000 + 24 * 60 * 60)),
        };

  const estimateGasInRawNaive = async (swapData: Hex) => {
    // Pass errors without (try-)catch, because failing to estimate gas will fail to reimburse relayer for gas.
    const [gasPriceInWei, gasUnits] = await Promise.all([
      publicClient.getGasPrice(),
      estimateRebalanceGas(
        chainId,
        amm,
        publicClient,
        from,
        positionDetails.owner,
        mintParams,
        tokenId,
        feeBips,
        swapData,
        blockNumber,
      ),
    ]);
    if (
      ![
        ApertureSupportedChainId.OPTIMISM_MAINNET_CHAIN_ID,
        ApertureSupportedChainId.BASE_MAINNET_CHAIN_ID,
        ApertureSupportedChainId.SCROLL_MAINNET_CHAIN_ID,
      ].includes(chainId)
    ) {
      return {
        gasUnits,
        gasInRawNative: gasPriceInWei * gasUnits,
      };
    }
    // Optimism-like chains (Optimism, Base, and Scroll) charge additional gas for rollup to L1, so we query the gas oracle contract to estimate the L1 gas cost in addition to the regular L2 gas cost.
    const estimatedTotalGas = await estimateTotalGasCostForOptimismLikeL2Tx(
      {
        from,
        to: getAMMInfo(chainId, amm)!.apertureAutoman,
        data: getAutomanRebalanceCalldata(
          amm,
          mintParams,
          tokenId,
          feeBips,
          swapData,
          /* permitInfo= */ undefined,
        ),
      },
      chainId,
      publicClient,
    );
    // Scale the estimated gas by 1.5 as L1 gas could be at most 50% higher than the estimated gas.
    // We apply the scaling factor to the L2 gas portion as well because I find the estimated gas price is often lower than the actual price.
    // See https://community.optimism.io/docs/developers/build/transaction-fees/#the-l1-data-fee.
    return {
      gasUnits,
      gasInRawNative:
        (estimatedTotalGas.totalGasCost * BigInt(GAS_LIMIT_L2_MULTIPLIER)) /
        100n,
    };
  };

  const solve = async (solver: E_Solver) => {
    let swapData: Hex = '0x';
    let swapRoute: SwapRoute | undefined = undefined;
    let liquidity: bigint = 0n;
    let amount0: bigint = 0n;
    let amount1: bigint = 0n;
    let gasUnits: bigint = 0n;
    let gasInRawNative: bigint = 0n;

    try {
      if (swapAmountIn > 0n) {
        ({ swapData, swapRoute } = await getSolver(solver).solve({
          chainId,
          amm,
          from,
          token0: token0.address as Address,
          token1: token1.address as Address,
          feeOrTickSpacing,
          tickLower: newTickLower,
          tickUpper: newTickUpper,
          slippage,
          poolAmountIn: swapAmountIn,
          zeroForOne,
        }));
      }
      ({ gasUnits, gasInRawNative } = await estimateGasInRawNaive(swapData));
      // Ethereum L1: 25% gas deduction boost.
      // L2s and all other L1s: 50% gas deduction boost.
      const gasBoostMultiplier =
        chainId === ApertureSupportedChainId.ETHEREUM_MAINNET_CHAIN_ID
          ? 125
          : 150;
      const gasDeductionPips = BigInt(
        new Big(MAX_FEE_PIPS)
          .mul(gasBoostMultiplier)
          .div(100)
          .mul(gasInRawNative.toString())
          .div(positionRawNative)
          .toFixed(0),
      );
      const totalFeePips = feeBips + gasDeductionPips;
      token0FeeAmount = BigInt(
        new Big(token0Position)
          .mul(totalFeePips.toString())
          .div(MAX_FEE_PIPS)
          .toFixed(0),
      );
      token1FeeAmount = BigInt(
        new Big(token1Position)
          .mul(totalFeePips.toString())
          .div(MAX_FEE_PIPS)
          .toFixed(0),
      );
      swapAmountIn =
        poolAmountIn - (zeroForOne ? token0FeeAmount : token1FeeAmount);
      feeUSD = new Big(token0FeeAmount.toString())
        .div(10 ** token0.decimals)
        .mul(tokenPricesUsd[0])
        .add(
          new Big(token1FeeAmount.toString())
            .div(10 ** token1.decimals)
            .mul(tokenPricesUsd[1]),
        );

      getLogger().info('SDK.rebalanceBackend.round2.fees ', {
        solver,
        ...logdata,
        feeUSD: feeUSD.toString(),
        token0FeeAmount,
        token1FeeAmount,
        swapAmountIn, // after fees (both apertureFees and gasReimbursementFees)
        aptrFeeBips: feeBips,
        gasUnits,
        gasInRawNative,
        gasDeductionPips,
        totalFeePips,
      });

      if (swapAmountIn > 0n) {
        ({ swapData, swapRoute } = await getSolver(solver).solve({
          chainId,
          amm,
          from,
          token0: token0.address as Address,
          token1: token1.address as Address,
          feeOrTickSpacing,
          tickLower: newTickLower,
          tickUpper: newTickUpper,
          slippage,
          poolAmountIn: swapAmountIn,
          zeroForOne,
        }));
      } else {
        // Clear prior swapData and swapRoute if no swapAmountIn after accounting for gas reimbursements.
        swapData = '0x';
        swapRoute = undefined;
      }
      [, liquidity, amount0, amount1] = await simulateRebalance(
        chainId,
        amm,
        publicClient,
        from,
        positionDetails.owner,
        mintParams,
        tokenId,
        totalFeePips,
        swapData,
        blockNumber,
      );
      return {
        solver,
        amount0,
        amount1,
        liquidity,
        swapData,
        feeBips: totalFeePips,
        feeUSD: feeUSD.toString(),
        gasUnits,
        gasFeeEstimation: gasInRawNative,
        swapRoute: getSwapRoute(
          token0.address as Address,
          token1.address as Address,
          amount0 - receive0,
          swapRoute,
        ),
        priceImpact: calcPriceImpact(
          positionDetails.pool,
          receive0,
          receive1,
          amount0,
          amount1,
        ),
        swapPath: getSwapPath(
          token0.address as Address,
          token1.address as Address,
          receive0,
          receive1,
          amount0,
          amount1,
          slippage,
        ),
      } as SolverResult;
    } catch (e) {
      if (!(e as Error)?.message.startsWith('Expected')) {
        getLogger().error('SDK.Solver.rebalanceBackend.Error', {
          solver,
          error: JSON.stringify((e as Error).message),
        });
      } else {
        getLogger().warn('SDK.Solver.rebalanceBackend.Warn', {
          solver,
          warn: JSON.stringify((e as Error).message),
        });
      }
      return null;
    }
  };

  return buildOptimalSolutions(solve, includeSolvers);
}

// Same as rebalanceOptimalV2, but with feeAmounts instead of feeBips.
// Frontend don't have to use, but implemented to make it easier to migrate to future versions.
export async function rebalanceV4(
  amm: AutomatedMarketMakerEnum,
  chainId: ApertureSupportedChainId,
  publicClient: PublicClient,
  from: Address,
  positionDetails: PositionDetails,
  newTickLower: number,
  newTickUpper: number,
  slippage: number,
  isCollect: boolean,
  tokenOut: Address,
  isUnwrapNative: boolean,
  tokenPricesUsd: [string, string],
  includeSolvers: E_Solver[] = DEFAULT_SOLVERS,
  blockNumber?: bigint,
): Promise<SolverResult[]> {
  const tokenId = BigInt(positionDetails.tokenId);
  const token0 = positionDetails.token0;
  const token1 = positionDetails.token1;
  const feeOrTickSpacing =
    amm === AutomatedMarketMakerEnum.enum.SLIPSTREAM
      ? positionDetails.tickSpacing
      : positionDetails.fee;
  if (tokenPricesUsd[0] === '0' || tokenPricesUsd[1] === '0') {
    throw new Error('Invalid token prices.');
  }

  const logdata = {
    chainId,
    amm,
    tokenId,
    newTickLower,
    newTickUpper,
    from,
    slippage,
    tokenPricesUsd,
  };

  const [token0FeesCollected, token1FeesCollected] = [
    BigInt(positionDetails.tokensOwed0.numerator.toString()),
    BigInt(positionDetails.tokensOwed1.numerator.toString()),
  ];
  let [receive0, receive1] = await simulateDecreaseLiquidityV4(
    amm,
    chainId,
    publicClient,
    from,
    positionDetails.owner,
    /* decreaseLiquidityParams= */ {
      tokenId,
      liquidity: BigInt(positionDetails.liquidity),
      amount0Min: 0n,
      amount1Min: 0n,
      deadline: BigInt(Math.floor(Date.now() / 1000 + 24 * 60 * 60)),
    },
    /* token0FeeAmount= */ 0n,
    /* token1FeeAmount= */ 0n,
    /* isUnwrapNative= */ true,
    blockNumber,
  );
  if (isCollect) {
    receive0 -= token0FeesCollected;
    receive1 -= token1FeesCollected;
  }

  const { poolAmountIn, zeroForOne } = await getOptimalSwapAmountV4(
    chainId,
    amm,
    publicClient,
    token0.address as Address,
    token1.address as Address,
    feeOrTickSpacing,
    newTickLower,
    newTickUpper,
    receive0,
    receive1,
    blockNumber,
  );

  // rebalanceFees =
  // swapFees + reinvestFees + flatFees
  // swapTokenValue * FEE_REBALANCE_SWAP_RATIO + lpCollectedFees * getFeeReinvestRatio(pool.fee) + FEE_REBALANCE_USD
  const tokenInUsd = zeroForOne ? tokenPricesUsd[0] : tokenPricesUsd[1];
  const tokenInDecimals = zeroForOne ? token0.decimals : token1.decimals;
  const swapFeeAmount = BigInt(
    new Big(poolAmountIn.toString()).mul(FEE_REBALANCE_SWAP_RATIO).toFixed(0),
  );
  const swapFeesUsd = new Big(swapFeeAmount.toString())
    .div(10 ** tokenInDecimals)
    .mul(tokenInUsd);
  const reinvestToken0FeeAmount = BigInt(
    new Big(positionDetails.tokensOwed0.numerator.toString())
      .mul(getFeeReinvestRatio(positionDetails.fee))
      .toFixed(0),
  );
  const reinvestToken1FeeAmount = BigInt(
    new Big(positionDetails.tokensOwed1.numerator.toString())
      .mul(getFeeReinvestRatio(positionDetails.fee))
      .toFixed(0),
  );
  const reinvestFeeUSD = new Big(reinvestToken0FeeAmount.toString())
    .div(10 ** token0.decimals)
    .mul(tokenPricesUsd[0])
    .add(
      new Big(reinvestToken1FeeAmount.toString())
        .div(10 ** token1.decimals)
        .mul(tokenPricesUsd[1]),
    );
  const flatFeeUsd = FEE_REBALANCE_USD;
  const feeUSD = swapFeesUsd.add(reinvestFeeUSD).add(flatFeeUsd);
  // Get position without feesCollected because that's how automanV1 uses feePips.
  const [token0Position, token1Position] = [
    new Big(positionDetails.position.amount0.quotient.toString()),
    new Big(positionDetails.position.amount1.quotient.toString()),
  ];
  const token0Usd = token0Position
    .mul(tokenPricesUsd[0])
    .div(10 ** positionDetails.token0.decimals);
  const token1Usd = token1Position
    .mul(tokenPricesUsd[1])
    .div(10 ** positionDetails.token1.decimals);
  const positionUsd = token0Usd.add(token1Usd);
  const feeBips = BigInt(feeUSD.div(positionUsd).mul(MAX_FEE_PIPS).toFixed(0));
  const token0FeeAmount = BigInt(
    token0Position.mul(feeBips.toString()).div(MAX_FEE_PIPS).toFixed(0),
  );
  const token1FeeAmount = BigInt(
    token1Position.mul(feeBips.toString()).div(MAX_FEE_PIPS).toFixed(0),
  );
  const swapAmountIn =
    poolAmountIn - (zeroForOne ? token0FeeAmount : token1FeeAmount);

  getLogger().info('SDK.rebalanceV4.Fees', {
    ...logdata,
    feeUSD: feeUSD.toString(),
    swapFeesUsd: swapFeesUsd.toString(),
    reinvestFeeUSD: reinvestFeeUSD.toString(),
    flatFeeUsd,
    tokensOwed0: positionDetails.tokensOwed0.quotient.toString(),
    tokensOwed1: positionDetails.tokensOwed1.quotient.toString(),
    token0PricesUsd: tokenPricesUsd[0],
    token1PricesUsd: tokenPricesUsd[1],
    token0FeeAmount,
    token1FeeAmount,
    zeroForOne,
    poolAmountIn, // before fees
    swapAmountIn, // after apertureFees, but before gasReimbursementFees
    positionUsd: positionUsd.toString(), // without feesCollected of the position
    feeBips,
  });

  const mintParams: SlipStreamMintParams | UniV3MintParams =
    amm === AutomatedMarketMakerEnum.enum.SLIPSTREAM
      ? {
          token0: token0.address as Address,
          token1: token1.address as Address,
          tickSpacing: feeOrTickSpacing,
          tickLower: newTickLower,
          tickUpper: newTickUpper,
          amount0Desired: 0n, // amountsDesired not used in Automan.
          amount1Desired: 0n,
          amount0Min: 0n, // 0 for simulation and estimating gas.
          amount1Min: 0n,
          recipient: positionDetails.owner, // Param value ignored by Automan for rebalance.
          deadline: BigInt(Math.floor(Date.now() / 1000 + 24 * 60 * 60)),
          sqrtPriceX96: 0n,
        }
      : {
          token0: token0.address as Address,
          token1: token1.address as Address,
          fee: feeOrTickSpacing,
          tickLower: newTickLower,
          tickUpper: newTickUpper,
          amount0Desired: 0n, // amountsDesired not used in Automan.
          amount1Desired: 0n,
          amount0Min: 0n, // 0 for simulation and estimating gas.
          amount1Min: 0n,
          recipient: positionDetails.owner, // Param value ignored by Automan for rebalance.
          deadline: BigInt(Math.floor(Date.now() / 1000 + 24 * 60 * 60)),
        };

  let [
    amountOut,
    solver0,
    swapData0,
    swapRoute0,
    solver1,
    swapData1,
    swapRoute1,
  ]: [
    bigint,
    E_Solver | undefined,
    Hex,
    SwapRoute | undefined,
    E_Solver | undefined,
    Hex,
    SwapRoute | undefined,
  ] = [0n, undefined, '0x', undefined, undefined, '0x', undefined];
  if (isCollect && tokenOut !== NULL_ADDRESS) {
    const [token0SolverResult, token1SolverResult] = await Promise.all([
      solveExactInput(
        amm,
        chainId,
        from,
        /* tokenIn= */ token0.address as Address,
        tokenOut,
        feeOrTickSpacing,
        token0FeesCollected,
        slippage,
        includeSolvers,
      ),
      solveExactInput(
        amm,
        chainId,
        from,
        /* tokenIn= */ token1.address as Address,
        tokenOut,
        feeOrTickSpacing,
        token1FeesCollected,
        slippage,
        includeSolvers,
      ),
    ]);
    const [swap0Token0, swap0Token1, swap0deltaAmount0] =
      token0.address < tokenOut
        ? [token0.address as Address, tokenOut, -token0FeesCollected]
        : [
            tokenOut,
            token0.address as Address,
            token0FeesCollected, // inaccurate, but correct sign, which is only thing that matters
          ];
    const [swap1Token0, swap1Token1, swap1deltaAmount0] =
      token1.address < tokenOut
        ? [token1.address as Address, tokenOut, -token1FeesCollected]
        : [
            tokenOut,
            token1.address as Address,
            token1FeesCollected, // inaccurate, but correct sign, which is only thing that matters
          ];
    [solver0, swapData0, swapRoute0, solver1, swapData1, swapRoute1] = [
      token0SolverResult.solver,
      token0SolverResult.swapData,
      getSwapRoute(
        /* token0= */ swap0Token0,
        /* token1= */ swap0Token1,
        /* deltaAmount0= */ swap0deltaAmount0,
        token0SolverResult.swapRoute,
      ),
      token1SolverResult.solver,
      token1SolverResult.swapData,
      getSwapRoute(
        /* token0= */ swap1Token0,
        /* token1= */ swap1Token1,
        /* deltaAmount0= */ swap1deltaAmount0,
        token1SolverResult.swapRoute,
      ),
    ];
    amountOut =
      token0SolverResult.tokenOutAmount + token1SolverResult.tokenOutAmount;
  }
  const zapOutParams: ZapOutParams = {
    token0FeeAmount,
    token1FeeAmount,
    tokenOut,
    tokenOutMin: 0n, // 0 for simulation and estimating gas.
    swapData0,
    swapData1,
    isUnwrapNative,
  };
  const estimateGas = async (swapData: Hex) => {
    try {
      const [gasPrice, gasAmount] = await Promise.all([
        publicClient.getGasPrice(),
        estimateRebalanceV4Gas(
          amm,
          chainId,
          publicClient,
          from,
          positionDetails.owner,
          mintParams,
          tokenId,
          swapData,
          isCollect,
          zapOutParams,
          blockNumber,
        ),
      ]);
      return gasPrice * gasAmount;
    } catch (e) {
      getLogger().error('SDK.rebalanceV4.EstimateGas.Error', {
        error: JSON.stringify(e),
        swapData,
        mintParams,
        ...logdata,
      });
      return 0n;
    }
  };

  const solve = async (solver: E_Solver) => {
    let swapData: Hex = '0x';
    let swapRoute: SwapRoute | undefined = undefined;
    let liquidity: bigint = 0n;
    let amount0: bigint = 0n;
    let amount1: bigint = 0n;
    let gasFeeEstimation: bigint = 0n;

    try {
      if (swapAmountIn > 0n) {
        ({ swapData, swapRoute } = await getSolver(solver).solve({
          chainId,
          amm,
          from,
          token0: token0.address as Address,
          token1: token1.address as Address,
          feeOrTickSpacing:
            amm === AutomatedMarketMakerEnum.enum.SLIPSTREAM
              ? positionDetails.tickSpacing
              : positionDetails.fee,
          tickLower: newTickLower,
          tickUpper: newTickUpper,
          slippage,
          poolAmountIn: swapAmountIn,
          zeroForOne,
          isUseOptimalSwapRouter: false, // False because frontend uses the latest automan, which has the optimalSwapRouter merged into it.
        }));
      }
      [, liquidity, amount0, amount1] = await simulateRebalanceV4(
        amm,
        chainId,
        publicClient,
        from,
        positionDetails.owner,
        mintParams,
        tokenId,
        swapData,
        isCollect,
        zapOutParams,
        blockNumber,
      );
      gasFeeEstimation = await estimateGas(swapData);

      return {
        solver,
        solver0,
        solver1,
        amount0,
        amount1,
        amountOut,
        liquidity,
        swapData,
        token0FeeAmount,
        token1FeeAmount,
        feeUSD: feeUSD.toString(),
        gasFeeEstimation,
        swapRoute: getSwapRoute(
          token0.address as Address,
          token1.address as Address,
          BigInt(amount0 - receive0),
          swapRoute,
        ),
        swapRoute0,
        swapRoute1,
        priceImpact: calcPriceImpact(
          positionDetails.pool,
          receive0,
          receive1,
          amount0,
          amount1,
        ),
        swapPath: getSwapPath(
          token0.address as Address,
          token1.address as Address,
          receive0,
          receive1,
          amount0,
          amount1,
          slippage,
        ),
      } as SolverResult;
    } catch (e) {
      if (!(e as Error)?.message.startsWith('Expected')) {
        getLogger().error('SDK.Solver.rebalanceV4.Error', {
          solver,
          error: JSON.stringify((e as Error).message),
        });
      } else {
        getLogger().warn('SDK.Solver.rebalanceV4.Warn', {
          solver,
          warn: JSON.stringify((e as Error).message),
        });
      }
      return null;
    }
  };

  return buildOptimalSolutions(solve, includeSolvers);
}<|MERGE_RESOLUTION|>--- conflicted
+++ resolved
@@ -348,11 +348,7 @@
           slippage,
           poolAmountIn,
           zeroForOne,
-<<<<<<< HEAD
-          isUseOptimalSwapRouter: true, // true because rebalanceOptimalV2 uses an outdated automan, which still uses an optimalSwapRouter.
-=======
           isUseOptimalSwapRouter: true, // true because rebalanceOptimalV2 uses automanV1, which still uses an optimalSwapRouter.
->>>>>>> 084d7626
         }));
       }
       [, liquidity, amount0, amount1] = await simulateRebalance(
