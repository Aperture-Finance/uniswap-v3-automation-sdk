--- conflicted
+++ resolved
@@ -33,309 +33,13 @@
  * Get the optimal amount of liquidity to increase for a given pool and token amounts.
  * @param chainId The chain ID.
  * @param amm The Automated Market Maker.
-<<<<<<< HEAD
-=======
- * @param provider A JSON RPC provider or a base provider.
- * @param position The current position to simulate the call from.
- * @param increaseOptions Increase liquidity options.
- * @param token0Amount The token0 amount.
- * @param token1Amount The token1 amount.
- * @param from The address to increase liquidity from.
- * @param usePool Whether to use the pool or the aggregator for the swap.
- * @param blockNumber Optional. The block number to simulate the call from.
- * @param includeSwapInfo Optional. If set to true, the swap path and price impact will be included in the result.
- */
-export async function increaseLiquidityOptimal(
-  chainId: ApertureSupportedChainId,
-  amm: AutomatedMarketMakerEnum,
-  publicClient: PublicClient,
-  position: Position,
-  increaseOptions: IncreaseOptions,
-  token0Amount: CurrencyAmount<Token>,
-  token1Amount: CurrencyAmount<Token>,
-  from: Address,
-  usePool = false,
-  includeSwapInfo?: boolean,
-  blockNumber?: bigint,
-): Promise<SolverResult> {
-  if (!token0Amount.currency.sortsBefore(token1Amount.currency)) {
-    throw new Error('token0 must be sorted before token1');
-  }
-  const increaseLiquidityParams: IncreaseLiquidityParams = {
-    tokenId: BigInt(increaseOptions.tokenId.toString()),
-    amount0Desired: BigInt(token0Amount.quotient.toString()),
-    amount1Desired: BigInt(token1Amount.quotient.toString()),
-    amount0Min: 0n, // 0 for simulation and estimating gas.
-    amount1Min: 0n,
-    deadline: BigInt(Math.floor(Date.now() / 1000 + 24 * 60 * 60)),
-  };
-
-  const getEstimate = async () => {
-    const { optimalSwapRouter } = getAMMInfo(chainId, amm)!;
-
-    const poolPromise = increaseLiquidityOptimalPool(
-      chainId,
-      amm,
-      publicClient,
-      from,
-      position,
-      increaseLiquidityParams,
-      blockNumber,
-    );
-
-    if (usePool || !optimalSwapRouter) {
-      return await poolPromise;
-    }
-
-    const [poolEstimate, routerEstimate] = await Promise.all([
-      poolPromise,
-      increaseLiquidityOptimalRouter(
-        chainId,
-        amm,
-        publicClient,
-        from,
-        position,
-        increaseLiquidityParams,
-        Number(increaseOptions.slippageTolerance.toSignificant()),
-      ),
-    ]);
-    // use the same pool if the quote isn't better
-    if (poolEstimate.liquidity >= routerEstimate.liquidity) {
-      return poolEstimate;
-    } else {
-      return routerEstimate;
-    }
-  };
-
-  const ret = await getEstimate();
-
-  if (includeSwapInfo) {
-    ret.priceImpact = calcPriceImpact(
-      position.pool,
-      increaseLiquidityParams.amount0Desired,
-      increaseLiquidityParams.amount1Desired,
-      ret.amount0,
-      ret.amount1,
-    );
-
-    const token0 = (token0Amount.currency as Token).address as Address;
-    const token1 = (token1Amount.currency as Token).address as Address;
-    ret.swapPath = getSwapPath(
-      token0,
-      token1,
-      BigInt(token0Amount.quotient.toString()),
-      BigInt(token1Amount.quotient.toString()),
-      ret.amount0,
-      ret.amount1,
-      Number(increaseOptions.slippageTolerance.toSignificant()) / 100,
-    );
-  }
-
-  return ret;
-}
-
-async function increaseLiquidityOptimalPool(
-  chainId: ApertureSupportedChainId,
-  amm: AutomatedMarketMakerEnum,
-  publicClient: PublicClient,
-  from: Address,
-  position: Position,
-  increaseLiquidityParams: IncreaseLiquidityParams,
-  blockNumber?: bigint,
-): Promise<SolverResult> {
-  const [liquidity, amount0, amount1] = await simulateIncreaseLiquidityOptimal(
-    chainId,
-    amm,
-    publicClient,
-    from,
-    position,
-    increaseLiquidityParams,
-    /* swapData= */ undefined,
-    blockNumber,
-  );
-  let swapRoute: SwapRoute = [];
-  if (
-    increaseLiquidityParams.amount0Desired.toString() !== amount0.toString()
-  ) {
-    const [fromTokenAddress, toTokenAddress] = new Big(
-      increaseLiquidityParams.amount0Desired.toString(),
-    ).gt(amount0.toString())
-      ? [position.pool.token0.address, position.pool.token1.address]
-      : [position.pool.token1.address, position.pool.token0.address];
-    swapRoute = [
-      [
-        [
-          {
-            name: 'Pool',
-            part: 100,
-            fromTokenAddress: fromTokenAddress,
-            toTokenAddress: toTokenAddress,
-          },
-        ],
-      ],
-    ];
-  }
-
-  return {
-    solver: E_Solver.SamePool,
-    amount0,
-    amount1,
-    liquidity,
-    swapData: '0x',
-    swapRoute,
-  };
-}
-
-async function increaseLiquidityOptimalRouter(
-  chainId: ApertureSupportedChainId,
-  amm: AutomatedMarketMakerEnum,
-  publicClient: PublicClient,
-  from: Address,
-  position: Position,
-  increaseLiquidityParams: IncreaseLiquidityParams,
-  slippage: number,
-  blockNumber?: bigint,
-): Promise<SolverResult> {
-  const { solver, swapData, swapRoute } =
-    await getIncreaseLiquidityOptimalSwapData(
-      chainId,
-      amm,
-      publicClient,
-      position,
-      increaseLiquidityParams,
-      slippage,
-      /* includeRoute= */ true,
-    );
-  const [liquidity, amount0, amount1] = await simulateIncreaseLiquidityOptimal(
-    chainId,
-    amm,
-    publicClient,
-    from,
-    position,
-    increaseLiquidityParams,
-    swapData,
-    blockNumber,
-  );
-  return {
-    solver,
-    amount0,
-    amount1,
-    liquidity,
-    swapData,
-    swapRoute,
-  };
-}
-
-async function getIncreaseLiquidityOptimalSwapData(
-  chainId: ApertureSupportedChainId,
-  amm: AutomatedMarketMakerEnum,
-  publicClient: PublicClient,
-  position: Position,
-  increaseLiquidityParams: IncreaseLiquidityParams,
-  slippage: number,
-  includeRoute?: boolean,
-): Promise<{
-  solver: E_Solver;
-  swapData: Hex;
-  swapRoute?: SwapRoute;
-}> {
-  try {
-    const ammInfo = getAMMInfo(chainId, amm)!;
-    const isOkx = getIsOkx();
-
-    // get swap amounts using the same pool
-    const { poolAmountIn, zeroForOne } = await _getOptimalSwapAmount(
-      getAutomanContract,
-      chainId,
-      amm,
-      publicClient,
-      position.pool.token0.address as Address,
-      position.pool.token1.address as Address,
-      amm === AutomatedMarketMakerEnum.enum.SLIPSTREAM
-        ? position.pool.tickSpacing
-        : position.pool.fee,
-      position.tickLower,
-      position.tickUpper,
-      increaseLiquidityParams.amount0Desired,
-      increaseLiquidityParams.amount1Desired,
-    );
-
-    const approveTarget = await (isOkx
-      ? getOkxApproveTarget(
-          chainId,
-          zeroForOne
-            ? position.pool.token0.address
-            : position.pool.token1.address,
-          poolAmountIn.toString(),
-        )
-      : get1InchApproveTarget(chainId));
-    const { tx, protocols } = await (isOkx
-      ? getOkxSwap(
-          chainId,
-          zeroForOne
-            ? position.pool.token0.address
-            : position.pool.token1.address,
-          zeroForOne
-            ? position.pool.token1.address
-            : position.pool.token0.address,
-          poolAmountIn.toString(),
-          ammInfo.optimalSwapRouter!,
-          slippage,
-        )
-      : get1InchQuote(
-          chainId,
-          zeroForOne
-            ? position.pool.token0.address
-            : position.pool.token1.address,
-          zeroForOne
-            ? position.pool.token1.address
-            : position.pool.token0.address,
-          poolAmountIn.toString(),
-          ammInfo.optimalSwapRouter!,
-          slippage * 100,
-          includeRoute,
-        ));
-    return {
-      solver: isOkx ? E_Solver.OKX : E_Solver.OneInch,
-      swapData: encodeOptimalSwapData(
-        chainId,
-        amm,
-        position.pool.token0.address as Address,
-        position.pool.token1.address as Address,
-        position.pool.fee,
-        position.tickLower,
-        position.tickUpper,
-        zeroForOne,
-        approveTarget,
-        tx.to,
-        tx.data,
-      ),
-      swapRoute: protocols,
-    };
-  } catch (e) {
-    console.warn(`Failed to get swap data: ${e}`);
-  }
-  return {
-    solver: E_Solver.SamePool,
-    swapData: '0x',
-  };
-}
-
-/**
- * Get the optimal amount of liquidity to increase for a given pool and token amounts.
- * @param chainId The chain ID.
- * @param amm The Automated Market Maker.
->>>>>>> 92c3c48d
  * @param publicClient Viem public client.
  * @param position The current position to simulate the call from.
  * @param increaseOptions Increase liquidity options.
  * @param token0Amount The token0 amount.
  * @param token1Amount The token1 amount.
  * @param from The address to increase liquidity from.
-<<<<<<< HEAD
  * @param tokenPricesUsd The token prices in USD.
-=======
->>>>>>> 92c3c48d
  * @param blockNumber Optional. The block number to simulate the call from.
  * @param includeSolvers Optional. The solvers to include.
  */
@@ -348,168 +52,6 @@
   token0Amount: CurrencyAmount<Token>,
   token1Amount: CurrencyAmount<Token>,
   from: Address,
-<<<<<<< HEAD
-=======
-  includeSolvers: E_Solver[] = DEFAULT_SOLVERS,
-  blockNumber?: bigint,
-): Promise<SolverResult[]> {
-  if (!token0Amount.currency.sortsBefore(token1Amount.currency)) {
-    throw new Error('token0 must be sorted before token1');
-  }
-
-  const increaseLiquidityParams: IncreaseLiquidityParams = {
-    tokenId: BigInt(increaseOptions.tokenId.toString()),
-    amount0Desired: BigInt(token0Amount.quotient.toString()),
-    amount1Desired: BigInt(token1Amount.quotient.toString()),
-    amount0Min: 0n, // 0 for simulation and estimating gas.
-    amount1Min: 0n,
-    deadline: BigInt(Math.floor(Date.now() / 1000 + 24 * 60 * 60)),
-  };
-
-  const token0 = position.pool.token0.address as Address;
-  const token1 = position.pool.token1.address as Address;
-  const { tickLower, tickUpper } = position;
-  const feeOrTickSpacing =
-    amm === AutomatedMarketMakerEnum.enum.SLIPSTREAM
-      ? position.pool.tickSpacing
-      : position.pool.fee;
-
-  const { poolAmountIn, zeroForOne } = await getOptimalSwapAmount(
-    chainId,
-    amm,
-    publicClient,
-    token0,
-    token1,
-    feeOrTickSpacing,
-    tickLower,
-    tickUpper,
-    increaseLiquidityParams.amount0Desired,
-    increaseLiquidityParams.amount1Desired,
-    blockNumber,
-  );
-
-  const estimateGas = async (swapData: Hex) => {
-    try {
-      const [gasPrice, gasAmount] = await Promise.all([
-        publicClient.getGasPrice(),
-        estimateIncreaseLiquidityOptimalGas(
-          chainId,
-          amm,
-          publicClient,
-          from,
-          position,
-          increaseLiquidityParams,
-          swapData,
-          blockNumber,
-        ),
-      ]);
-      return gasPrice * gasAmount;
-    } catch (e) {
-      getLogger().error('SDK.increaseLiquidityOptimalV2.EstimateGas.Error', {
-        error: JSON.stringify((e as Error).message),
-        swapData,
-        increaseLiquidityParams,
-      });
-      return 0n;
-    }
-  };
-
-  const solve = async (solver: E_Solver) => {
-    let swapData: Hex = '0x';
-    let swapRoute: SwapRoute | undefined = undefined;
-    let liquidity: bigint = 0n;
-    let amount0: bigint = increaseLiquidityParams.amount0Desired;
-    let amount1: bigint = increaseLiquidityParams.amount1Desired;
-    let gasFeeEstimation: bigint = 0n;
-
-    try {
-      const slippage = // numerator/denominator is more accurate than toSignificant()/100.
-        Number(increaseOptions.slippageTolerance.numerator) /
-        Number(increaseOptions.slippageTolerance.denominator);
-      if (poolAmountIn > 0n) {
-        ({ swapData, swapRoute } = await getSolver(solver).solve({
-          chainId,
-          amm,
-          from,
-          token0,
-          token1,
-          feeOrTickSpacing,
-          tickLower,
-          tickUpper,
-          slippage,
-          poolAmountIn,
-          zeroForOne,
-        }));
-        [liquidity, amount0, amount1] = await simulateIncreaseLiquidityOptimal(
-          chainId,
-          amm,
-          publicClient,
-          from,
-          position,
-          increaseLiquidityParams,
-          swapData,
-          blockNumber,
-        );
-        gasFeeEstimation = await estimateGas(swapData);
-      }
-
-      return {
-        solver,
-        amount0,
-        amount1,
-        liquidity,
-        swapData,
-        gasFeeEstimation,
-        swapRoute: getSwapRoute(
-          token0,
-          token1,
-          amount0 - increaseLiquidityParams.amount0Desired,
-          swapRoute,
-        ),
-        priceImpact: calcPriceImpact(
-          position.pool,
-          increaseLiquidityParams.amount0Desired,
-          increaseLiquidityParams.amount1Desired,
-          amount0,
-          amount1,
-        ),
-        swapPath: getSwapPath(
-          token0,
-          token1,
-          increaseLiquidityParams.amount0Desired,
-          increaseLiquidityParams.amount1Desired,
-          amount0,
-          amount1,
-          slippage,
-        ),
-      } as SolverResult;
-    } catch (e) {
-      if (!(e as Error)?.message.startsWith('Expected')) {
-        getLogger().error('SDK.Solver.increaseLiquidityOptimalV2.Error', {
-          solver,
-          error: JSON.stringify((e as Error).message),
-        });
-      } else {
-        console.warn('SDK.Solver.increaseLiquidityOptimalV2.Warning', solver);
-      }
-      return null;
-    }
-  };
-
-  return buildOptimalSolutions(solve, includeSolvers);
-}
-
-// Same as increaseLiquidityOptimalV2, but with feeAmounts instead of feeBips.
-export async function increaseLiquidityOptimalV3(
-  chainId: ApertureSupportedChainId,
-  amm: AutomatedMarketMakerEnum,
-  publicClient: PublicClient,
-  position: Position,
-  increaseOptions: IncreaseOptions,
-  token0Amount: CurrencyAmount<Token>,
-  token1Amount: CurrencyAmount<Token>,
-  from: Address,
->>>>>>> 92c3c48d
   tokenPricesUsd: [string, string],
   includeSolvers: E_Solver[] = DEFAULT_SOLVERS,
   blockNumber?: bigint,
@@ -524,11 +66,7 @@
     amount1Desired: BigInt(token1Amount.quotient.toString()),
     amount0Min: 0n, // 0 for simulation and estimating gas.
     amount1Min: 0n,
-<<<<<<< HEAD
     deadline: BigInt(increaseOptions.deadline.toString()),
-=======
-    deadline: BigInt(Math.floor(Date.now() / 1000 + 24 * 60 * 60)),
->>>>>>> 92c3c48d
   };
 
   const token0 = position.pool.token0.address as Address;
@@ -567,15 +105,9 @@
   const feeUSD = new Big(swapFeeAmount.toString())
     .div(10 ** tokenInDecimals)
     .mul(tokenInPrice);
-<<<<<<< HEAD
-  // No need to subtract fees from increaseParams.amount0Desired
-  // and increaseParams.amount1Desired because that's done in automan.
-  getLogger().info('SDK.increaseLiquidityOptimalV4.fees ', {
-=======
   // No need to subtract fees from increaseLiquidityParams.amount0Desired
   // and increaseLiquidityParams.amount1Desired because that's done in automan.
-  getLogger().info('SDK.increaseLiquidityOptimalV3.fees ', {
->>>>>>> 92c3c48d
+  getLogger().info('SDK.increaseLiquidityOptimalV4.fees ', {
     amm,
     chainId,
     nftId: increaseOptions.tokenId,
@@ -646,23 +178,6 @@
           zeroForOne,
           isUseOptimalSwapRouter: false, // False because frontend uses the latest automan, which has the optimalSwapRouter merged into it.
         }));
-<<<<<<< HEAD
-=======
-        [liquidity, amount0, amount1] =
-          await simulateIncreaseLiquidityOptimalV3(
-            chainId,
-            amm,
-            publicClient,
-            from,
-            position,
-            increaseLiquidityParams,
-            swapData,
-            token0FeeAmount,
-            token1FeeAmount,
-            blockNumber,
-          );
-        gasFeeEstimation = await estimateGas(swapData);
->>>>>>> 92c3c48d
       }
       [liquidity, amount0, amount1] = await simulateIncreaseLiquidityOptimalV4(
         chainId,
@@ -670,7 +185,7 @@
         publicClient,
         from,
         position,
-        increaseParams,
+        increaseLiquidityParams,
         swapData,
         token0FeeAmount,
         token1FeeAmount,
@@ -859,7 +374,7 @@
     token1FromTokenIn: token1SolverResult.tokenOutAmount,
   });
   // amountsDesired = The amount of tokenIn to swap due to stack too deep compiler error.
-  const increaseParams: IncreaseLiquidityParams = {
+  const increaseLiquidityParams: IncreaseLiquidityParams = {
     tokenId: BigInt(increaseOptions.tokenId.toString()),
     amount0Desired: tokenInAmountToSwapToToken0,
     amount1Desired: tokenInAmountToSwapToToken1,
@@ -872,7 +387,7 @@
     chainId,
     publicClient,
     from,
-    increaseParams,
+    increaseLiquidityParams,
     tokenIn.address as Address,
     /* tokenInFeeAmount= */ token2ToToken0FeeAmount + token2ToToken1FeeAmount,
     swapData0,
@@ -888,7 +403,7 @@
           chainId,
           publicClient,
           from,
-          increaseParams,
+          increaseLiquidityParams,
           /* tokenIn= */ tokenIn.address as Address,
           /* tokenInFeeAmount= */ token2ToToken0FeeAmount +
             token2ToToken1FeeAmount,
@@ -901,7 +416,7 @@
     } catch (e) {
       getLogger().error('SDK.increaseLiquidityFromTokenIn.EstimateGas.Error', {
         error: JSON.stringify((e as Error).message),
-        increaseParams,
+        increaseLiquidityParams,
         swapData0,
         swapData1,
       });
