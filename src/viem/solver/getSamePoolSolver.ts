--- conflicted
+++ resolved
@@ -24,8 +24,7 @@
         zeroForOne,
         client,
       } = props;
-<<<<<<< HEAD
-      const publicClient = getPublicClient(chainId);
+      const publicClient = client ?? getPublicClient(chainId);
       const [toAmount, pool] = await Promise.all([
         getSamePoolToAmount(
           amm,
@@ -41,17 +40,6 @@
       const [amount0Init, amount1Init, amount0Final, amount1Final] = zeroForOne
         ? [poolAmountIn, 0n, 0n, toAmount]
         : [0n, poolAmountIn, toAmount, 0n];
-=======
-      const toAmount: bigint = await getSamePoolToAmount(
-        amm,
-        chainId,
-        /* tokenIn= */ zeroForOne ? token0 : token1,
-        /* tokenOut= */ zeroForOne ? token1 : token0,
-        feeOrTickSpacing,
-        poolAmountIn,
-        client,
-      );
->>>>>>> 98bbd89a
       return {
         toAmount,
         swapData: '0x',
@@ -95,10 +83,7 @@
     if (amountIn <= 0n) {
       throw new Error('amountIn should greater than 0');
     }
-<<<<<<< HEAD
-=======
     const publicClient = client ?? getPublicClient(chainId);
->>>>>>> 98bbd89a
     const { swapRouter } = getAMMInfo(chainId, amm)!;
     const stateOverride = getStateOverride(
       await getERC20Overrides(
