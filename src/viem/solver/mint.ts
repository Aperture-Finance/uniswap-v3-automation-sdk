--- conflicted
+++ resolved
@@ -42,305 +42,6 @@
  * @param tickLower The lower tick of the range.
  * @param tickUpper The upper tick of the range.
  * @param from The address to mint from.
-<<<<<<< HEAD
-=======
- * @param slippage The slippage tolerance.
- * @param publicClient Viem public client.
- * @param usePool Whether to use the pool or the aggregator for the swap.
- */
-export async function mintOptimal(
-  chainId: ApertureSupportedChainId,
-  amm: AutomatedMarketMakerEnum,
-  token0Amount: CurrencyAmount<Token>,
-  token1Amount: CurrencyAmount<Token>,
-  feeOrTickSpacing: number,
-  tickLower: number,
-  tickUpper: number,
-  from: Address,
-  slippage: number,
-  publicClient: PublicClient,
-  usePool = false,
-  includeSwapInfo?: boolean,
-  blockNumber?: bigint,
-): Promise<SolverResult> {
-  if (!token0Amount.currency.sortsBefore(token1Amount.currency)) {
-    throw new Error('token0 must be sorted before token1');
-  }
-  const mintParams: SlipStreamMintParams | UniV3MintParams =
-    amm === AutomatedMarketMakerEnum.enum.SLIPSTREAM
-      ? {
-          token0: token0Amount.currency.address as Address,
-          token1: token1Amount.currency.address as Address,
-          tickSpacing: feeOrTickSpacing,
-          tickLower,
-          tickUpper,
-          amount0Desired: BigInt(token0Amount.quotient.toString()),
-          amount1Desired: BigInt(token1Amount.quotient.toString()),
-          amount0Min: 0n, // 0 for simulation and estimating gas.
-          amount1Min: 0n,
-          recipient: from,
-          deadline: BigInt(Math.floor(Date.now() / 1000 + 24 * 60 * 60)),
-          sqrtPriceX96: 0n,
-        }
-      : {
-          token0: token0Amount.currency.address as Address,
-          token1: token1Amount.currency.address as Address,
-          fee: feeOrTickSpacing,
-          tickLower,
-          tickUpper,
-          amount0Desired: BigInt(token0Amount.quotient.toString()),
-          amount1Desired: BigInt(token1Amount.quotient.toString()),
-          amount0Min: 0n, // 0 for simulation and estimating gas.
-          amount1Min: 0n,
-          recipient: from,
-          deadline: BigInt(Math.floor(Date.now() / 1000 + 24 * 60 * 60)),
-        };
-
-  const getEstimate = async () => {
-    const { optimalSwapRouter } = getAMMInfo(chainId, amm)!;
-    const poolPromise = mintOptimalPool(
-      chainId,
-      amm,
-      publicClient,
-      from,
-      mintParams,
-      blockNumber,
-    );
-
-    if (usePool || !optimalSwapRouter) {
-      return await poolPromise;
-    }
-
-    const [poolEstimate, routerEstimate] = await Promise.all([
-      poolPromise,
-      mintOptimalRouter(chainId, amm, publicClient, from, mintParams, slippage),
-    ]);
-    // use the same pool if the quote isn't better
-    if (poolEstimate.liquidity > routerEstimate.liquidity) {
-      return poolEstimate;
-    } else {
-      return routerEstimate;
-    }
-  };
-
-  const ret = await getEstimate();
-
-  if (includeSwapInfo) {
-    const pool = await getPool(
-      mintParams.token0,
-      mintParams.token1,
-      feeOrTickSpacing,
-      chainId,
-      amm,
-      publicClient,
-      blockNumber,
-    );
-
-    ret.priceImpact = calcPriceImpact(
-      pool,
-      mintParams.amount0Desired,
-      mintParams.amount1Desired,
-      ret.amount0,
-      ret.amount1,
-    );
-
-    const token0 = (token0Amount.currency as Token).address as Address;
-    const token1 = (token1Amount.currency as Token).address as Address;
-
-    ret.swapPath = getSwapPath(
-      token0,
-      token1,
-      BigInt(token0Amount.quotient.toString()),
-      BigInt(token1Amount.quotient.toString()),
-      ret.amount0,
-      ret.amount1,
-      slippage,
-    );
-  }
-
-  return ret;
-}
-
-async function mintOptimalPool(
-  chainId: ApertureSupportedChainId,
-  amm: AutomatedMarketMakerEnum,
-  publicClient: PublicClient,
-  from: Address,
-  mintParams: SlipStreamMintParams | UniV3MintParams,
-  blockNumber?: bigint,
-): Promise<SolverResult> {
-  const [, liquidity, amount0, amount1] = await simulateMintOptimal(
-    chainId,
-    amm,
-    publicClient,
-    from,
-    mintParams,
-    /* swapData= */ undefined,
-    /* blockNumber= */ blockNumber,
-  );
-  let swapRoute: SwapRoute = [];
-  if (mintParams.amount0Desired.toString() !== amount0.toString()) {
-    const [fromTokenAddress, toTokenAddress] = new Big(
-      mintParams.amount0Desired.toString(),
-    ).gt(amount0.toString())
-      ? [mintParams.token0, mintParams.token1]
-      : [mintParams.token1, mintParams.token0];
-    swapRoute = [
-      [
-        [
-          {
-            name: 'Pool',
-            part: 100,
-            fromTokenAddress: fromTokenAddress,
-            toTokenAddress: toTokenAddress,
-          },
-        ],
-      ],
-    ];
-  }
-
-  return {
-    solver: E_Solver.SamePool,
-    amount0,
-    amount1,
-    liquidity,
-    swapData: '0x',
-    swapRoute,
-  };
-}
-
-async function mintOptimalRouter(
-  chainId: ApertureSupportedChainId,
-  amm: AutomatedMarketMakerEnum,
-  publicClient: PublicClient,
-  from: Address,
-  mintParams: SlipStreamMintParams | UniV3MintParams,
-  slippage: number,
-): Promise<SolverResult> {
-  const { solver, swapData, swapRoute } = await getMintOptimalSwapData(
-    chainId,
-    amm,
-    publicClient,
-    mintParams,
-    slippage,
-    /* includeRoute= */ true,
-    /* blockNumber= */ undefined,
-  );
-  const [, liquidity, amount0, amount1] = await simulateMintOptimal(
-    chainId,
-    amm,
-    publicClient,
-    from,
-    mintParams,
-    swapData,
-    undefined,
-  );
-  return {
-    solver,
-    amount0,
-    amount1,
-    liquidity,
-    swapData,
-    swapRoute,
-  };
-}
-
-async function getMintOptimalSwapData(
-  chainId: ApertureSupportedChainId,
-  amm: AutomatedMarketMakerEnum,
-  publicClient: PublicClient,
-  mintParams: SlipStreamMintParams | UniV3MintParams,
-  slippage: number,
-  includeRoute?: boolean,
-  blockNumber?: bigint,
-): Promise<{
-  solver: E_Solver;
-  swapData: Hex;
-  swapRoute?: SwapRoute;
-}> {
-  try {
-    const isOkx = getIsOkx();
-
-    const { poolAmountIn, zeroForOne } = await _getOptimalSwapAmount(
-      getAutomanContract,
-      chainId,
-      amm,
-      publicClient,
-      mintParams.token0,
-      mintParams.token1,
-      getFeeOrTickSpacingFromMintParams(amm, mintParams),
-      mintParams.tickLower,
-      mintParams.tickUpper,
-      mintParams.amount0Desired,
-      mintParams.amount1Desired,
-      blockNumber,
-    );
-
-    const ammInfo = getAMMInfo(chainId, amm)!;
-    const { tx, protocols } = await (isOkx
-      ? getOkxSwap(
-          chainId,
-          zeroForOne ? mintParams.token0 : mintParams.token1,
-          zeroForOne ? mintParams.token1 : mintParams.token0,
-          poolAmountIn.toString(),
-          ammInfo.optimalSwapRouter!,
-          slippage,
-        )
-      : get1InchQuote(
-          chainId,
-          zeroForOne ? mintParams.token0 : mintParams.token1,
-          zeroForOne ? mintParams.token1 : mintParams.token0,
-          poolAmountIn.toString(),
-          ammInfo.optimalSwapRouter!,
-          slippage * 100,
-          includeRoute,
-        ));
-
-    const approveTarget = await (isOkx
-      ? getOkxApproveTarget(
-          chainId,
-          zeroForOne ? mintParams.token0 : mintParams.token1,
-          poolAmountIn.toString(),
-        )
-      : get1InchApproveTarget(chainId));
-
-    return {
-      solver: isOkx ? E_Solver.OKX : E_Solver.OneInch,
-      swapData: encodeOptimalSwapData(
-        chainId,
-        amm,
-        mintParams.token0,
-        mintParams.token1,
-        getFeeOrTickSpacingFromMintParams(amm, mintParams),
-        mintParams.tickLower,
-        mintParams.tickUpper,
-        zeroForOne,
-        approveTarget,
-        tx.to,
-        tx.data,
-      ),
-      swapRoute: protocols,
-    };
-  } catch (e) {
-    console.warn(`Failed to get swap data: ${e}`);
-  }
-  return {
-    solver: E_Solver.SamePool,
-    swapData: '0x',
-  };
-}
-
-/**
- * Get the optimal amount of liquidity to mint for a given pool and token amounts.
- * @param chainId The chain ID.
- * @param amm The Automated Market Maker.
- * @param token0Amount The token0 amount.
- * @param token1Amount The token1 amount.
- * @param fee The pool fee tier.
- * @param tickLower The lower tick of the range.
- * @param tickUpper The upper tick of the range.
- * @param from The address to mint from.
->>>>>>> 92c3c48d
  * @param slippage The slippage tolerance.
  * @param tokenPricesUsd The token prices in USD.
  * @param publicClient Viem public client.
@@ -436,8 +137,8 @@
     feeUSD: feeUSD.toString(),
     token0PricesUsd: tokenPricesUsd[0],
     token1PricesUsd: tokenPricesUsd[1],
-    token0FeeAmount: token0FeeAmount.toString(),
-    token1FeeAmount: token1FeeAmount.toString(),
+    token0FeeAmount,
+    token1FeeAmount,
     amount0Desired: mintParams.amount0Desired.toString(),
     amount1Desired: mintParams.amount1Desired.toString(),
     zeroForOne,
@@ -496,19 +197,6 @@
           zeroForOne,
           isUseOptimalSwapRouter: false, // False because frontend uses the latest automan, which has the optimalSwapRouter merged into it.
         }));
-<<<<<<< HEAD
-=======
-        [, liquidity, amount0, amount1] = await simulateMintOptimal(
-          chainId,
-          amm,
-          publicClient,
-          from,
-          mintParams,
-          swapData,
-          blockNumber,
-        );
-        gasFeeEstimation = await estimateGas(swapData);
->>>>>>> 92c3c48d
       }
       [, liquidity, amount0, amount1] = await simulateMintOptimalV4(
         chainId,
@@ -592,7 +280,6 @@
   pool: Pool,
   tickLower: number,
   tickUpper: number,
-<<<<<<< HEAD
   tokenIn: Token,
   tokenInAmount: bigint,
   slippage: number,
@@ -605,18 +292,6 @@
     amm === AutomatedMarketMakerEnum.enum.SLIPSTREAM
       ? pool.tickSpacing
       : pool.fee;
-=======
-  from: Address,
-  slippage: number,
-  tokenPricesUsd: [string, string],
-  publicClient: PublicClient,
-  includeSolvers: E_Solver[] = DEFAULT_SOLVERS,
-  blockNumber?: bigint,
-): Promise<SolverResult[]> {
-  if (!token0Amount.currency.sortsBefore(token1Amount.currency)) {
-    throw new Error('token0 must be sorted before token1');
-  }
->>>>>>> 92c3c48d
   if (!blockNumber) {
     blockNumber = await publicClient.getBlockNumber();
   }
@@ -732,13 +407,8 @@
           tickSpacing: pool.tickSpacing,
           tickLower,
           tickUpper,
-<<<<<<< HEAD
           amount0Desired: tokenInAmountToSwapToToken0,
           amount1Desired: tokenInAmountToSwapToToken1,
-=======
-          amount0Desired: BigInt(token0Amount.quotient.toString()),
-          amount1Desired: BigInt(token1Amount.quotient.toString()),
->>>>>>> 92c3c48d
           amount0Min: 0n, // 0 for simulation and estimating gas.
           amount1Min: 0n,
           recipient: from,
@@ -751,13 +421,8 @@
           fee: pool.fee,
           tickLower,
           tickUpper,
-<<<<<<< HEAD
           amount0Desired: tokenInAmountToSwapToToken0,
           amount1Desired: tokenInAmountToSwapToToken1,
-=======
-          amount0Desired: BigInt(token0Amount.quotient.toString()),
-          amount1Desired: BigInt(token1Amount.quotient.toString()),
->>>>>>> 92c3c48d
           amount0Min: 0n, // 0 for simulation and estimating gas.
           amount1Min: 0n,
           recipient: from,
@@ -775,40 +440,7 @@
     swapData1,
     blockNumber,
   );
-<<<<<<< HEAD
   const estimateGas = async (swapData0: Hex, swapData1: Hex) => {
-=======
-  const swapFeeAmount = BigInt(
-    new Big(poolAmountIn.toString()).mul(FEE_ZAP_RATIO).toFixed(0),
-  );
-  const swapAmountIn = poolAmountIn - swapFeeAmount;
-  const token0FeeAmount = zeroForOne ? swapFeeAmount : 0n;
-  const token1FeeAmount = zeroForOne ? 0n : swapFeeAmount;
-  const tokenInPrice = zeroForOne ? tokenPricesUsd[0] : tokenPricesUsd[1];
-  const tokenInDecimals = zeroForOne
-    ? token0Amount.currency.decimals
-    : token1Amount.currency.decimals;
-  const feeUSD = new Big(swapFeeAmount.toString())
-    .div(10 ** tokenInDecimals)
-    .mul(tokenInPrice);
-
-  getLogger().info('SDK.mintOptimalV3.Fees ', {
-    amm,
-    chainId,
-    totalMintOptimalFeeUsd: feeUSD.toString(),
-    token0PricesUsd: tokenPricesUsd[0],
-    token1PricesUsd: tokenPricesUsd[1],
-    token0FeeAmount,
-    token1FeeAmount,
-    amount0Desired: mintParams.amount0Desired.toString(),
-    amount1Desired: mintParams.amount1Desired.toString(),
-    zeroForOne,
-    poolAmountIn: poolAmountIn.toString(), // before fees
-    swapAmountIn: swapAmountIn.toString(), // after fees
-  });
-
-  const estimateGas = async (swapData: Hex) => {
->>>>>>> 92c3c48d
     try {
       const [gasPrice, gasAmount] = await Promise.all([
         publicClient.getGasPrice(),
@@ -837,7 +469,6 @@
       return 0n;
     }
   };
-<<<<<<< HEAD
   const gasFeeEstimation = await estimateGas(swapData0, swapData1);
 
   const [swap0Token0, swap0Token1, swap0deltaAmount0] =
@@ -875,100 +506,4 @@
     token0FeeAmount: token2ToToken0FeeAmount,
     token1FeeAmount: token2ToToken1FeeAmount,
   } as SolverResult;
-=======
-
-  const solve = async (solver: E_Solver) => {
-    let swapData: Hex = '0x';
-    let swapRoute: SwapRoute | undefined = undefined;
-    let liquidity: bigint = 0n;
-    let amount0: bigint = mintParams.amount0Desired;
-    let amount1: bigint = mintParams.amount1Desired;
-    let gasFeeEstimation: bigint = 0n;
-
-    try {
-      if (swapAmountIn > 0n) {
-        ({ swapData, swapRoute } = await getSolver(solver).solve({
-          chainId,
-          amm,
-          from,
-          token0,
-          token1,
-          feeOrTickSpacing,
-          tickLower,
-          tickUpper,
-          slippage,
-          poolAmountIn: swapAmountIn,
-          zeroForOne,
-        }));
-        [, liquidity, amount0, amount1] = await simulateMintOptimalV3(
-          chainId,
-          amm,
-          publicClient,
-          from,
-          mintParams,
-          swapData,
-          token0FeeAmount,
-          token1FeeAmount,
-          blockNumber,
-        );
-        gasFeeEstimation = await estimateGas(swapData);
-      }
-
-      return {
-        solver,
-        amount0,
-        amount1,
-        liquidity,
-        swapData,
-        gasFeeEstimation,
-        swapRoute: getSwapRoute(
-          token0,
-          token1,
-          amount0 - mintParams.amount0Desired,
-          swapRoute,
-        ),
-        priceImpact: calcPriceImpact(
-          await getPool(
-            token0,
-            token1,
-            feeOrTickSpacing,
-            chainId,
-            amm,
-            publicClient,
-            blockNumber,
-          ),
-          mintParams.amount0Desired,
-          mintParams.amount1Desired,
-          amount0,
-          amount1,
-        ),
-        swapPath: getSwapPath(
-          mintParams.token0,
-          mintParams.token1,
-          mintParams.amount0Desired,
-          mintParams.amount1Desired,
-          amount0,
-          amount1,
-          slippage,
-        ),
-        feeUSD: feeUSD.toFixed(),
-        token0FeeAmount,
-        token1FeeAmount,
-      } as SolverResult;
-    } catch (e) {
-      if (!(e as Error)?.message.startsWith('Expected')) {
-        getLogger().error('SDK.Solver.mintOptimalV3.Error', {
-          solver,
-          error: JSON.stringify((e as Error).message),
-          mintParams,
-        });
-      } else {
-        console.warn('SDK.Solver.mintOptimalV3.Warning', solver);
-      }
-      return null;
-    }
-  };
-
-  return buildOptimalSolutions(solve, includeSolvers);
->>>>>>> 92c3c48d
 }