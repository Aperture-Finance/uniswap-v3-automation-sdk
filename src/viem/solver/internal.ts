import {
  AutomanV3__factory,
  Automan__factory,
  fractionToBig,
  getLogger,
} from '@/index';
import { ApertureSupportedChainId, computePoolAddress } from '@/index';
import { Pool, Position } from '@aperture_finance/uniswap-v3-sdk';
import { CurrencyAmount, Token } from '@uniswap/sdk-core';
import { AutomatedMarketMakerEnum } from 'aperture-lens/dist/src/viem';
import Big from 'big.js';
import {
  Address,
  GetContractReturnType,
  PublicClient,
  WalletClient,
} from 'viem';

import { E_Solver, SwapRoute } from '.';
import { getPool } from '..';
import {
  SlipStreamMintParams,
  UniV3MintParams,
  getAutomanContract,
  getAutomanV3Contract,
} from '../automan';
import { SwapPath } from './types';
import { SolverResult } from './types';

export const calcPriceImpact = (
  pool: Pool,
  initAmount0: bigint,
  initAmount1: bigint,
  finalAmount0: bigint,
  finalAmount1: bigint,
) => {
  const currentPoolPrice = fractionToBig(pool.token0Price);
  const exchangePrice =
    initAmount0 === finalAmount0
      ? new Big(0)
      : new Big(finalAmount1.toString())
          .minus(initAmount1.toString())
          .div(new Big(initAmount0.toString()).minus(finalAmount0.toString()));

  return exchangePrice.eq(0)
    ? exchangePrice
    : new Big(exchangePrice).div(currentPoolPrice).minus(1).abs();
};

export const getSwapPath = (
  token0Address: Address,
  token1Address: Address,
  initToken0Amount: bigint,
  initToken1Amount: bigint,
  finalToken0Amount: bigint,
  finalToken1Amount: bigint,
  slippage: number,
): SwapPath => {
  const [tokenIn, tokenOut, amountIn, amountOut] =
    finalToken0Amount > initToken0Amount
      ? [
          token1Address,
          token0Address,
          initToken1Amount - finalToken1Amount,
          finalToken0Amount - initToken0Amount,
        ]
      : [
          token0Address,
          token1Address,
          initToken0Amount - finalToken0Amount,
          finalToken1Amount - initToken1Amount,
        ];

  return {
    tokenIn: tokenIn,
    tokenOut: tokenOut,
    amountIn: amountIn.toString(),
    amountOut: amountOut.toString(),
    minAmountOut: new Big(amountOut.toString()).times(1 - slippage).toFixed(0),
  };
};

export function getOtherTokenAmount(
  address: string,
  amount: string,
  tickLower: number,
  tickUpper: number,
  pool: Pool,
): CurrencyAmount<Token> {
  if (address === pool.token0.address) {
    return Position.fromAmount0({
      pool,
      tickLower,
      tickUpper,
      amount0: amount,
      useFullPrecision: false,
    }).amount1;
  } else if (address === pool.token1.address) {
    return Position.fromAmount1({
      pool,
      tickLower,
      tickUpper,
      amount1: amount,
    }).amount0;
  } else {
    throw new Error('Token address not in pool');
  }
}

function getPercentDifference(a: Big, b: Big) {
  // Check denominator to avoid dividing by 0.
  const denominator = a.add(b).div(2);
  if (denominator.eq(0)) {
    return 0;
  }
  // Return (|a - b| * 100) / (a + b) / 2
  return Number(a.sub(b).abs().mul(100).div(denominator));
}

export const _getOptimalSwapAmount = async (
  getAutomanContractFn: (
    chainId: ApertureSupportedChainId,
    amm: AutomatedMarketMakerEnum,
    publicClient: PublicClient,
  ) =>
    | GetContractReturnType<
        typeof Automan__factory.abi,
        PublicClient | WalletClient
      >
    | GetContractReturnType<
        typeof AutomanV3__factory.abi,
        PublicClient | WalletClient
      >,
  chainId: ApertureSupportedChainId,
  amm: AutomatedMarketMakerEnum,
  publicClient: PublicClient,
  token0: Address,
  token1: Address,
  feeOrTickSpacing: number,
  tickLower: number,
  tickUpper: number,
  amount0Desired: bigint,
  amount1Desired: bigint,
  blockNumber?: bigint,
) => {
<<<<<<< HEAD
  // Check if swap is necessary.
=======
  // First check if swap is necessary.
  // If swap isn't necessary, then return 0 poolAmountIn.
>>>>>>> 11d0b12f
  const pool = await getPool(
    token0,
    token1,
    feeOrTickSpacing,
    chainId,
    amm,
    publicClient,
    blockNumber,
  );
  const token0Amount = getOtherTokenAmount(
    token1,
    amount1Desired.toString(),
    tickLower,
    tickUpper,
    pool,
  ).quotient;
  const token1Amount = getOtherTokenAmount(
    token0,
    amount0Desired.toString(),
    tickLower,
    tickUpper,
    pool,
  ).quotient;
  const token0PercentDifference = getPercentDifference(
    Big(amount0Desired.toString()),
    Big(token0Amount.toString()),
  );
  const token1PercentDifference = getPercentDifference(
    Big(amount1Desired.toString()),
    Big(token1Amount.toString()),
  );
  getLogger().info('SDK.getOptimalSwapAmount.CheckSwapNecessity', {
    token0PercentDifference,
    token1PercentDifference,
    amount0Desired,
    amount1Desired,
    token0Amount: token0Amount.toString(),
    token1Amount: token1Amount.toString(),
  });
<<<<<<< HEAD
  // If swap isn't necessary, then return 0 poolAmountIn.
=======
>>>>>>> 11d0b12f
  if (token0PercentDifference < 0.01 || token1PercentDifference < 0.01) {
    return { poolAmountIn: 0n, zeroForOne: false };
  }

  // If swap is necessary, then get the swap amounts.
<<<<<<< HEAD
=======

>>>>>>> 11d0b12f
  const automan = getAutomanContractFn(chainId, amm, publicClient);
  // get swap amounts using the same pool
  // Try catch because automan.read.getOptimalSwap() may result in out of gas error.
  const [poolAmountIn, , zeroForOne] = await automan.read.getOptimalSwap(
    [
      computePoolAddress(chainId, amm, token0, token1, feeOrTickSpacing),
      tickLower,
      tickUpper,
      amount0Desired,
      amount1Desired,
    ],
    {
      blockNumber,
    },
  );

  return {
    poolAmountIn,
    zeroForOne,
  };
};

export const getOptimalSwapAmount = async (
  chainId: ApertureSupportedChainId,
  amm: AutomatedMarketMakerEnum,
  publicClient: PublicClient,
  token0: Address,
  token1: Address,
  feeOrTickSpacing: number,
  tickLower: number,
  tickUpper: number,
  amount0Desired: bigint,
  amount1Desired: bigint,
  blockNumber?: bigint,
) => {
  return _getOptimalSwapAmount(
    getAutomanContract,
    chainId,
    amm,
    publicClient,
    token0,
    token1,
    feeOrTickSpacing,
    tickLower,
    tickUpper,
    amount0Desired,
    amount1Desired,
    blockNumber,
  );
};

export const getOptimalSwapAmountV3 = async (
  chainId: ApertureSupportedChainId,
  amm: AutomatedMarketMakerEnum,
  publicClient: PublicClient,
  token0: Address,
  token1: Address,
  feeOrTickSpacing: number,
  tickLower: number,
  tickUpper: number,
  amount0Desired: bigint,
  amount1Desired: bigint,
  blockNumber?: bigint,
) => {
  return _getOptimalSwapAmount(
    getAutomanV3Contract,
    chainId,
    amm,
    publicClient,
    token0,
    token1,
    feeOrTickSpacing,
    tickLower,
    tickUpper,
    amount0Desired,
    amount1Desired,
    blockNumber,
  );
};

export const getSwapRoute = (
  token0: Address,
  token1: Address,
  deltaAmount0: bigint, // final - init
  swapRoute?: SwapRoute,
) => {
  if (swapRoute) {
    return swapRoute;
  }
  swapRoute = [];
  if (deltaAmount0 !== 0n) {
    // need a swap
    const [fromTokenAddress, toTokenAddress] =
      deltaAmount0 < 0 ? [token0, token1] : [token1, token0];
    swapRoute = [
      [
        [
          {
            name: 'Pool',
            part: 100,
            fromTokenAddress: fromTokenAddress,
            toTokenAddress: toTokenAddress,
          },
        ],
      ],
    ];
  }
  return swapRoute;
};

export const buildOptimalSolutions = async (
  solve: (solver: E_Solver) => Promise<SolverResult | null>,
  includeSolvers: E_Solver[],
) => {
  return (await Promise.all(includeSolvers.map(solve))).filter(
    (result): result is SolverResult => result !== null,
  );
};

export function getFeeOrTickSpacingFromMintParams(
  amm: AutomatedMarketMakerEnum,
  mintParams: SlipStreamMintParams | UniV3MintParams,
): number {
  if (amm === AutomatedMarketMakerEnum.enum.SLIPSTREAM) {
    return (mintParams as SlipStreamMintParams).tickSpacing;
  }
  return (mintParams as UniV3MintParams).fee;
}<|MERGE_RESOLUTION|>--- conflicted
+++ resolved
@@ -143,12 +143,7 @@
   amount1Desired: bigint,
   blockNumber?: bigint,
 ) => {
-<<<<<<< HEAD
   // Check if swap is necessary.
-=======
-  // First check if swap is necessary.
-  // If swap isn't necessary, then return 0 poolAmountIn.
->>>>>>> 11d0b12f
   const pool = await getPool(
     token0,
     token1,
@@ -188,19 +183,13 @@
     token0Amount: token0Amount.toString(),
     token1Amount: token1Amount.toString(),
   });
-<<<<<<< HEAD
+
   // If swap isn't necessary, then return 0 poolAmountIn.
-=======
->>>>>>> 11d0b12f
   if (token0PercentDifference < 0.01 || token1PercentDifference < 0.01) {
     return { poolAmountIn: 0n, zeroForOne: false };
   }
 
   // If swap is necessary, then get the swap amounts.
-<<<<<<< HEAD
-=======
-
->>>>>>> 11d0b12f
   const automan = getAutomanContractFn(chainId, amm, publicClient);
   // get swap amounts using the same pool
   // Try catch because automan.read.getOptimalSwap() may result in out of gas error.
