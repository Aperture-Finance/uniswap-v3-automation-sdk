--- conflicted
+++ resolved
@@ -1,11 +1,12 @@
 import {
+  ApertureSupportedChainId,
   AutomanV4__factory,
   Automan__factory,
   NULL_ADDRESS,
+  computePoolAddress,
   fractionToBig,
   getLogger,
 } from '@/index';
-import { ApertureSupportedChainId, computePoolAddress } from '@/index';
 import { Pool, Position } from '@aperture_finance/uniswap-v3-sdk';
 import { CurrencyAmount, Token } from '@uniswap/sdk-core';
 import { AutomatedMarketMakerEnum } from 'aperture-lens/dist/src/viem';
@@ -26,8 +27,7 @@
   getAutomanContract,
   getAutomanV4Contract,
 } from '../automan';
-import { DEFAULT_SOLVERS, SwapPath } from './types';
-import { SolverResult } from './types';
+import { DEFAULT_SOLVERS, SolverResult, SwapPath } from './types';
 
 export const calcPriceImpact = (
   pool: Pool,
@@ -323,7 +323,6 @@
   return (mintParams as UniV3MintParams).fee;
 }
 
-<<<<<<< HEAD
 export async function solveExactInput(
   amm: AutomatedMarketMakerEnum,
   chainId: ApertureSupportedChainId,
@@ -427,12 +426,11 @@
           ),
   };
 }
-=======
+
 export const isOptimismLikeChain = (chainId: ApertureSupportedChainId) => {
   return [
     ApertureSupportedChainId.OPTIMISM_MAINNET_CHAIN_ID,
     ApertureSupportedChainId.BASE_MAINNET_CHAIN_ID,
     ApertureSupportedChainId.SCROLL_MAINNET_CHAIN_ID,
   ].includes(chainId);
-};
->>>>>>> 98bbd89a
+};