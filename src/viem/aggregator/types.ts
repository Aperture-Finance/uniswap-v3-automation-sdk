import { Address } from 'viem';

import { E_Solver, SwapRoute } from '../solver';

export type SolverResult = {
  solver?: E_Solver; // TODO: make it required
  amount0: bigint;
  amount1: bigint;
  liquidity: bigint;
  swapData: Address;
  swapRoute?: SwapRoute;
  swapPath?: SwapPath;
  priceImpact?: Big;
<<<<<<< HEAD
  feeBips?: bigint;
  feeUSD?: string;
=======
  gasInRawNativeCurrency?: bigint;
>>>>>>> c5d4c36f
};

export type SwapPath = {
  tokenIn: Address;
  tokenOut: Address;
  amountIn: string;
  amountOut: string;
  minAmountOut: string;
};<|MERGE_RESOLUTION|>--- conflicted
+++ resolved
@@ -11,12 +11,9 @@
   swapRoute?: SwapRoute;
   swapPath?: SwapPath;
   priceImpact?: Big;
-<<<<<<< HEAD
   feeBips?: bigint;
   feeUSD?: string;
-=======
   gasInRawNativeCurrency?: bigint;
->>>>>>> c5d4c36f
 };
 
 export type SwapPath = {
