--- conflicted
+++ resolved
@@ -239,11 +239,7 @@
           amm,
           mintParams.token0,
           mintParams.token1,
-<<<<<<< HEAD
-          mintParams.fee as number,
-=======
           mintParams.fee,
->>>>>>> 2d73c532
         ),
         mintParams.tickLower,
         mintParams.tickUpper,
