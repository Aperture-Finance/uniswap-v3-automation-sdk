--- conflicted
+++ resolved
@@ -26,11 +26,7 @@
  * @param positionDetails Uniswap SDK PositionDetails for the specified position.
  * @param decreaseLiquidityOptions Remove liquidity options. RemoveLiquidityOptions can be used for decreasing liquidity (<100%).
  * @param tokenOut The token to swap collected tokens to.
-<<<<<<< HEAD
- * @param tokenOutExpected The expected amount of tokenOut to receive before slippage check, equals to (amountOut ?? 0n) from getDecreaseLiquidityV4SwapInfo().
-=======
  * @param amountOutExpected The expected amount of tokenOut to receive before slippage check, equals to (amountOut ?? 0n) from getDecreaseLiquidityV4SwapInfo().
->>>>>>> 57c47213
  * @param token0FeeAmount Fee amount for token0.
  * @param token1FeeAmount Fee amount for token1.
  * @param swapData0 Swap data for swapping token0 to tokenOut.
