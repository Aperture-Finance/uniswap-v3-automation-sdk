--- conflicted
+++ resolved
@@ -5,14 +5,9 @@
 import { Address, Hex, PublicClient, TransactionRequest } from 'viem';
 
 import {
-<<<<<<< HEAD
+  IncreaseLiquidityParams,
   getAutomanIncreaseLiquidityFromTokenInCalldata,
   getAutomanV4IncreaseLiquidityOptimalCalldata,
-=======
-  IncreaseLiquidityParams,
-  getAutomanIncreaseLiquidityOptimalCallData,
-  getAutomanV3IncreaseLiquidityOptimalCallData,
->>>>>>> 92c3c48d
 } from '../automan';
 import { getNativeCurrency } from '../currency';
 import { PositionDetails } from '../position';
@@ -91,19 +86,11 @@
     amount1Desired: BigInt(token1Amount.quotient.toString()),
     amount0Min: BigInt(amount0.toString()),
     amount1Min: BigInt(amount1.toString()),
-<<<<<<< HEAD
     deadline: BigInt(increaseOptions.deadline.toString()),
   };
 
   const data = getAutomanV4IncreaseLiquidityOptimalCalldata(
-    increaseParams,
-=======
-    deadline: BigInt(Math.floor(Date.now() / 1000 + 24 * 60 * 60)),
-  };
-
-  const data = getAutomanIncreaseLiquidityOptimalCallData(
     increaseLiquidityParams,
->>>>>>> 92c3c48d
     swapData,
     token0FeeAmount,
     token1FeeAmount,
@@ -162,13 +149,12 @@
   const { amount0, amount1 } = incrementalPosition.mintAmountsWithSlippage(
     increaseOptions.slippageTolerance,
   );
-  const increaseLiquidityParams: IncreaseLiquidityParams = {
+  const increaseParams = {
     tokenId: BigInt(increaseOptions.tokenId.toString()),
     amount0Desired: tokenInAmountToSwapToToken0,
     amount1Desired: tokenInAmountToSwapToToken1,
     amount0Min: BigInt(amount0.toString()),
     amount1Min: BigInt(amount1.toString()),
-<<<<<<< HEAD
     deadline: BigInt(increaseOptions.deadline.toString()),
   };
   const data = getAutomanIncreaseLiquidityFromTokenInCalldata(
@@ -179,16 +165,6 @@
     tokenInFeeAmount,
     swapData0,
     swapData1,
-=======
-    deadline: BigInt(Math.floor(Date.now() / 1000 + 24 * 60 * 60)),
-  };
-
-  const data = getAutomanV3IncreaseLiquidityOptimalCallData(
-    increaseLiquidityParams,
-    swapData,
-    token0FeeAmount,
-    token1FeeAmount,
->>>>>>> 92c3c48d
   );
   return {
     tx: {
